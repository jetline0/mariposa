--- conflicted
+++ resolved
@@ -29,36 +29,6 @@
         "exp_timeout": 60,
         "num_procs": 7,
         "db_path": "./data/mariposa.db",
-        "db_mode": "update"
-      },
-      {
-        "name": "pagetable",
-        "mutations": [
-          "shuffle",
-          "rename",
-          "reseed"
-        ],
-        "num_mutants": 60,
-        "keep_mutants": false,
-        "init_seed": "",
-        "exp_timeout": 60,
-        "num_procs": 7,
-        "db_path": "./data/pagetable.db",
-        "db_mode": "update"
-      },
-      {
-        "name": "pagetable_redo",
-        "mutations": [
-          "shuffle",
-          "rename",
-          "reseed"
-        ],
-        "num_mutants": 60,
-        "keep_mutants": false,
-        "init_seed": "",
-        "exp_timeout": 60,
-        "num_procs": 7,
-        "db_path": "./data/pagetable_redo.db",
         "db_mode": "update"
       },
       {
@@ -92,10 +62,7 @@
         "db_mode": "update"
       },
       {
-<<<<<<< HEAD
         "name": "min_asserts",
-=======
-        "name": "incremental",
         "mutations": [
           "shuffle",
           "rename",
@@ -112,7 +79,6 @@
       },
       {
         "name": "unsat_core",
->>>>>>> ea52566d
         "mutations": [
           "shuffle",
           "rename",
@@ -163,119 +129,6 @@
         "exp_timeout": 60,
         "num_procs": 7,
         "db_path": "./data/compose2.db",
-        "db_mode": "update"
-      },
-      {
-<<<<<<< HEAD
-        "name": "nr_closed",
-=======
-        "name": "opaque",
->>>>>>> ea52566d
-        "mutations": [
-          "shuffle",
-          "rename",
-          "reseed"
-        ],
-        "num_mutants": 60,
-        "keep_mutants": false,
-        "init_seed": "",
-        "exp_timeout": 60,
-        "num_procs": 7,
-<<<<<<< HEAD
-        "db_path": "./data/nr_closed.db",
-        "db_mode": "update"
-      },
-      {
-        "name": "nr_open",
-        "mutations": [
-          "shuffle",
-          "rename",
-          "reseed"
-        ],
-        "num_mutants": 60,
-        "keep_mutants": false,
-        "init_seed": "",
-        "exp_timeout": 60,
-        "num_procs": 7,
-        "db_path": "./data/nr_open.db",
-        "db_mode": "update"
-      },
-      {
-        "name": "spec_crypto",
-        "mutations": [
-          "shuffle",
-          "rename",
-          "reseed"
-        ],
-        "num_mutants": 60,
-        "keep_mutants": false,
-        "init_seed": "",
-        "exp_timeout": 60,
-        "num_procs": 7,
-        "db_path": "./data/spec_crypto.db",
-        "db_mode": "update"
-      },
-      {
-        "name": "splinter",
-        "mutations": [
-          "shuffle",
-          "rename",
-          "reseed"
-        ],
-        "num_mutants": 60,
-        "keep_mutants": false,
-        "init_seed": "",
-        "exp_timeout": 60,
-        "num_procs": 7,
-        "db_path": "./data/splinter.db",
-        "db_mode": "update"
-      },
-      {
-        "name": "unsat_core",
-        "mutations": [
-          "shuffle",
-          "rename",
-          "reseed"
-        ],
-        "num_mutants": 60,
-        "keep_mutants": false,
-        "init_seed": "",
-        "exp_timeout": 120,
-        "num_procs": 7,
-        "db_path": "./data/uc.db",
-        "db_mode": "update"
-      },
-      {
-        "name": "ar",
-        "mutations": [
-          "shuffle",
-          "rename",
-          "reseed"
-        ],
-        "num_mutants": 60,
-        "keep_mutants": false,
-        "init_seed": "",
-        "exp_timeout": 120,
-        "num_procs": 7,
-        "db_path": "./data/ar_small_exp/ar.db",
-        "db_mode": "update"
-      },
-      {
-        "name": "uc",
-        "mutations": [
-          "shuffle",
-          "rename",
-          "reseed"
-        ],
-        "num_mutants": 60,
-        "keep_mutants": false,
-        "init_seed": "",
-        "exp_timeout": 120,
-        "num_procs": 7,
-        "db_path": "./data/ar_small_exp/uc.db",
-=======
-        "db_path": "./data/opaque.db",
->>>>>>> ea52566d
         "db_mode": "update"
       }
     ],
@@ -415,24 +268,6 @@
         "artifact_solver_name": "z3_4_12_2"
       },
       {
-        "name": "nr_up",
-        "framework": "unknown",
-        "clean_dir": "node_replication_up",
-        "artifact_solver_name": "z3_4_12_2"
-      },
-      {
-        "name": "pt",
-        "framework": "unknown",
-        "clean_dir": "pt",
-        "artifact_solver_name": "z3_4_12_2"
-      },
-      {
-        "name": "pt_up",
-        "framework": "unknown",
-        "clean_dir": "pt_up",
-        "artifact_solver_name": "z3_4_12_2"
-      },
-      {
         "name": "d_komodo_uc",
         "framework": "unknown",
         "clean_dir": "data/d_komodo_z3_uc/min_asserts",
@@ -440,15 +275,8 @@
       },
       {
         "name": "splinter",
-<<<<<<< HEAD
         "frame_work": "verus",
         "clean_dir": "data/splinter_clean",
-        "artifact_solver_name": "z3_4_12_2"
-      },
-      {
-        "name": "pagetable_redo",
-        "frame_work": "verus",
-        "clean_dir": "data/page-table-redo_clean",
         "artifact_solver_name": "z3_4_12_2"
       },
       {
@@ -464,70 +292,6 @@
         "artifact_solver_name": "z3_4_12_2"
       },
       {
-        "name": "spec_crypto",
-        "frame_work": "dafny",
-        "clean_dir": "data/spec_crypto_clean",
-        "artifact_solver_name": "z3_4_12_2"
-      },
-      {
-        "name": "spec_crypto_bin_seq",
-        "frame_work": "dafny",
-        "clean_dir": "data/spec_crypto_bin_seq_clean",
-        "artifact_solver_name": "z3_4_12_2"
-      },
-      {
-        "name": "spec_crypto_ntt_twiddle",
-        "frame_work": "dafny",
-        "clean_dir": "data/spec_crypto_ntt_twiddle_clean",
-        "artifact_solver_name": "z3_4_12_2"
-      },
-      {
-        "name": "pagetable",
-        "frame_work": "verus",
-        "clean_dir": "data/pagetable_clean",
-        "artifact_solver_name": "z3_4_12_2"
-      },
-      {
-        "name": "uc_stable",
-        "frame_work": "dafny",
-        "clean_dir": "data/ar_small_exp/uc/stable",
-        "artifact_solver_name": "z3_4_5_0"
-      },
-      {
-        "name": "ar_stable",
-        "frame_work": "dafny",
-        "clean_dir": "data/ar_small_exp/ar/stable",
-        "artifact_solver_name": "z3_4_5_0"
-      },
-      {
-        "name": "uc_unstable",
-        "frame_work": "dafny",
-        "clean_dir": "data/ar_small_exp/uc/unstable_less",
-        "artifact_solver_name": "z3_4_5_0"
-      },
-      {
-        "name": "ar_unstable",
-        "frame_work": "dafny",
-        "clean_dir": "data/ar_small_exp/ar/unstable_less",
-        "artifact_solver_name": "z3_4_5_0"
-      },
-      {
-        "name": "uc_unstable_remaining",
-        "frame_work": "dafny",
-        "clean_dir": "data/ar_small_exp/uc/unstable_remaining",
-        "artifact_solver_name": "z3_4_5_0"
-      },
-      {
-        "name": "ar_unstable_remaining",
-        "frame_work": "dafny",
-        "clean_dir": "data/ar_small_exp/ar/unstable_remaining",
-        "artifact_solver_name": "z3_4_5_0"
-=======
-        "framework": "verus",
-        "clean_dir": "splinter",
-        "artifact_solver_name": "z3_4_12_2"
-      },
-      {
         "name": "d_ntt",
         "framework": "unknown",
         "clean_dir": "data/d_ntt_clean",
@@ -538,7 +302,6 @@
         "framework": "unknown",
         "clean_dir": "data/d_ntt_open_clean",
         "artifact_solver_name": "z3_4_8_5"
->>>>>>> ea52566d
       }
     ]
   }
