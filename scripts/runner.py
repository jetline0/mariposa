import sys, os
import time, random
import subprocess
import multiprocessing as mp
import itertools

from db_utils import *
# from configer import *

MARIPOSA_BIN_PATH = "./target/release/mariposa"

def subprocess_run(command, time_limit, debug=False, cwd=None):
    if debug:
        print(command)
    start_time = time.time()
    res = subprocess.run(command, shell=True, stdout=subprocess.PIPE, stderr=subprocess.PIPE, cwd=cwd)
    # milliseconds
    elapsed = round((time.time() - start_time) * 1000)
    stdout = res.stdout.decode("utf-8").strip()
    stderr = res.stderr.decode("utf-8").strip()
    return stdout, stderr, elapsed

def parse_basic_output_z3(output, core=False):
    if core:
        output = output.split("\n")
        if "unsat" in output:
            return "unsat"
        elif "sat" in output:
            return "sat"
        elif "timeout" in output:
            return "timeout"
        elif "unknown" in output:
            return "unknown"
        return "error"
    if "unsat" in output:
        return "unsat"
    elif "sat" in output:
        return "sat"
    elif "timeout" in output:
        return "timeout"
    elif "unknown" in output:
        return "unknown"
    return "error"

def parse_basic_output_cvc(output, error):
    if "unsat" in output:
        return "unsat"
    elif "sat" in output:
        return "sat"
    elif "unknown" in output:
        return "unknown"
    elif "interrupted by timeout" in error:
        return "timeout"
    return "error"

<<<<<<< HEAD
class SolverTaskGroup:
    def __init__(self, cfg, vanilla_path, solver, remove_mut, core = False):
        self.vanilla_path = vanilla_path
        self.mutant_paths = []
        self.solver = solver
        assert isinstance(cfg, QueryExpConfig)
        self.cfg = cfg
        self.table_name = cfg.get_solver_table_name(self.solver)
        self.remove_mut = remove_mut
        self.early_return = False
        self.core = core
=======
class Task:
    def __init__(self, exp, exp_name, origin_path, perturb, mut_seed, solver):
        self.exp = exp
        self.exp_name = exp_name
        self.solver = solver
        self.origin_path = origin_path
        self.perturb = perturb
        self.mut_seed = mut_seed
>>>>>>> b0816876

    def run(self):
        solver = self.solver
        exp = self.exp

        if self.perturb is not None:
            query_name = os.path.basename(self.origin_path)
            assert query_name.endswith(".smt2")
            query_name.replace(".smt2", "")
            gen_path_pre = "gen/" + self.exp_name + "/" + query_name
            mutant_path = f"{gen_path_pre}.{str(self.mut_seed)}.{self.perturb}.smt2"

            command = f"{MARIPOSA_BIN_PATH} -i '{self.origin_path}' -m {self.perturb} -o '{mutant_path}' -s {self.mut_seed}"

            result = subprocess.run(command, shell=True, stdout=subprocess.PIPE)

<<<<<<< HEAD
        if self.solver.brand == SolverBrand.Z3:
            rcode = parse_basic_output_z3(out, self.core)
            # write out to core file if core
            if self.core and rcode == "unsat":
                core_file = query_path.replace(".smt2", ".core").replace("/inst/", "/core/")
                with open(core_file, "w") as f:
                    f.write(out)
=======
            if result.returncode != 0 or not os.path.exists(mutant_path):
                print("[ERROR] MARIPOSA failed: " + command)
                return
>>>>>>> b0816876
        else:
            mutant_path = self.origin_path

        command = f"{solver.path} '{mutant_path}' -T:{exp.timeout}"
        out, err, elapsed = subprocess_run(command, exp.timeout + 1)

        # TODO: handle other solvers
        rcode = parse_basic_output_z3(out)

        if rcode == "error":
            print("[INFO] solver error: ", out, err)

        if not exp.keep_mutants and self.perturb is not None:
            # remove mutant
            os.system(f"rm '{mutant_path}'")
        
        con = sqlite3.connect(exp.db_path)
        cur = con.cursor()
        cur.execute(f"""INSERT INTO {self.exp_name}
            (query_path, vanilla_path, perturbation, command, std_out, std_error, result_code, elapsed_milli)
            VALUES(?, ?, ?, ?, ?, ?, ?, ?);""",
            (mutant_path, self.origin_path, self.perturb, command, out, err, rcode, elapsed))
        con.commit()
        con.close()
<<<<<<< HEAD
        return elapsed, rcode

    def run_pert_group(self, gen_path_pre, perturb):
        for _ in range(self.cfg.max_mutants):
            seed = random.randint(0, 0xffffffffffffffff)

            file_name = f"{str(seed)}.{perturb}.smt2"
            mutant_path = gen_path_pre.replace("smt2", file_name)
            command = f"{MARIPOSA_BIN_PATH} -i {self.vanilla_path} -p {perturb} -o {mutant_path} -s {seed}"

            # generate mutant
            result = subprocess.run(command, shell=True, stdout=subprocess.PIPE)
            if result.returncode != 0:
                print("[WARN] MARIPOSA failed: " + command)
                return "stable"

            elapsed, rcode = self._run_single(mutant_path, perturb)

            if self.remove_mut:
                # remove mutant
                os.system(f"rm {mutant_path}")
                
            if rcode != "unsat" and self.early_return:
                return "unstable"
        return "stable"
 
    def run(self):
        elapsed, rcode = self._run_single(self.vanilla_path, None)
        if rcode != "unsat":
            print("[WARN] vanilla not unsat: " + self.vanilla_path + " " + str(elapsed) + " milliseconds " + rcode)

        gen_path_pre = "gen/" + self.table_name + "/" + self.vanilla_path[5::]

        for perturb in self.cfg.enabled_muts:
            stability = self.run_pert_group(gen_path_pre, perturb)
            if stability != "stable" and self.early_return:
                return "unstable"
        return "stable"

def run_group_tasks(queue, start_time):
=======

def print_eta(elapsed, cur_size, init_size):
>>>>>>> b0816876
    from datetime import timedelta
    from datetime import datetime

    elapsed = round(elapsed/3600, 2)
    done_size = init_size - cur_size
    estimated = round(cur_size * (elapsed / done_size), 2)
    estimated = datetime.now() + timedelta(hours=estimated)
    print(f"[INFO] finished: {done_size}/{init_size}, elapsed: {elapsed} hours, estimated: {estimated.strftime('%Y-%m-%d %H:%M')}")

def run_tasks(queue, start_time, id):
    init_size = queue.qsize()
    pelapsed = 0

    while True:
        task = queue.get()
        if id == 0:
            elapsed = time.time() - start_time
            if elapsed > pelapsed + 60:
                print_eta(elapsed, queue.qsize(), init_size)
                pelapsed = elapsed
        if task is None:
            break
        task.run()

class Runner:
<<<<<<< HEAD
    def __init__(self, cfgs, override=False, remove_mut=True, core=False):
        for cfg in cfgs:
            assert isinstance(cfg, ExpConfig)
            self.__setup_tables(cfg, override)

        con = get_connection()
        con, cur = get_cursor()
=======
    def _set_up_table(self):
        con, cur = get_cursor(self.exp.db_path)
        exists = check_table_exists(cur, self.exp_name)
        exit_with_on_fail(not exists, f"[ERROR] table {self.exp_name} already exists")
        create_experiment_table(cur, self.exp_name)
        con.commit()
        con.close()
>>>>>>> b0816876

    def __init__(self, exp):
        mp.set_start_method('spawn')
        self.task_queue = mp.Queue()
<<<<<<< HEAD

        if not remove_mut:
            print("[WARN] not removing generated mutant files!")

        print("loading tasks")
        tasks = []
        for cfg in cfgs:
            for solver, queries in cfg.samples.items():
                print(f"loading tasks {str(solver)}")
                for query in tqdm(queries):
                    task = SolverTaskGroup(cfg.qcfg, query, solver, remove_mut, core)
                    tasks.append(task)
        con.close()
        print("shuffling tasks")
        random.shuffle(tasks)
        for task in tasks:
            self.task_queue.put(task)

        # for proc exit
        for _ in range(cfg.num_procs):
            self.task_queue.put(None)
=======
        self.exp = exp
    
        if exp.init_seed is not None:
            print(f"[INFO] using initial seed: {exp.init_seed}")
            random.seed(exp.init_seed)

    def _add_exp(self, origin_path, solver):
        task = Task(self.exp, self.exp_name, origin_path, None, None, solver)
        self.task_queue.put(task)

        for perturb in self.exp.enabled_muts:            
            for _ in range(self.exp.num_mutant):
                mut_seed = random.randint(0, 0xffffffffffffffff)
                task = Task(self.exp, self.exp_name, origin_path, perturb, mut_seed, solver)
                self.task_queue.put(task)

    def _run_workers(self):
        start_time = time.time()
>>>>>>> b0816876
        processes = []
        print(f"[INFO] {self.task_queue.qsize() + self.exp.num_procs} tasks queued")

        for i in range(self.exp.num_procs):
            p = mp.Process(target=run_tasks, args=(self.task_queue, start_time, i,))
            p.start()
            processes.append(p)
            self.task_queue.put(None)

        for p in processes:
            p.join()

<<<<<<< HEAD
    def __setup_tables(self, cfg, override):
        con, cur = get_cursor(cfg.qcfg.db_path)
        ok = True

        for solver in cfg.samples:
            table_name = cfg.qcfg.get_solver_table_name(solver)
            if check_table_exists(cur, table_name):
                if override:
                    ok = confirm_drop_table(cur, table_name)
                    if not ok:
                        sys.exit()
                    create_experiment_table(cur, table_name)
                else:
                    print(f"[INFO] keep existing table {table_name}")
            else:
                create_experiment_table(cur, table_name)
        con.commit()
        con.close()

# from analyzer import RCode 
# from analyzer import Classifier
# from analyzer import Stability
# from runner import parse_basic_output_z3
# from runner import subprocess_run
# import numpy as np
# 
# timeout = 60
# 
=======
        print("[INFO] workers finished")

    def run_single_project(self, project, solver):
        self.exp_name = self.exp.get_exp_tname(project, solver)
        self._set_up_table()
        for origin_path in project.list_queries():
            self._add_exp(origin_path, solver)
        self._run_workers()
        self.sum_name = self.exp.get_sum_tname(project, solver)
        create_sum_table(self.exp, self.exp_name, self.sum_name)

def run_projects_solvers(exp, projects, solvers):
    for project, solver in itertools.product(projects, solvers):
        r = Runner(exp)
        r.run_single_project(project, solver)

def check_serenity_status():
    print("checking scaling_governor...")
    stdout, _, _ = subprocess_run("cat /sys/devices/system/cpu/cpu*/cpufreq/scaling_governor | uniq", 0)
    assert stdout == "performance"

    print("[INFO] building mariposa...")
    stdout, _, _ = subprocess_run("git rev-parse --abbrev-ref HEAD", 0)
    # assert stdout == "master"
    os.system("cargo build --release")

# from ana import RCode 
# from ana import Analyzer
# from ana import Stability
# from runner import parse_basic_output_z3
# from runner import subprocess_run
# import numpy as np

# timeout = 60

>>>>>>> b0816876
# def async_run_single_mutant(results, command):
#     items = command.split(" ")
#     os.system(command)
#     items = command.split(" ")
#     command = f"./solvers/z3_place_holder {items[6]} -T:{timeout}"
#     out, err, elapsed = subprocess_run(command, timeout + 1)
#     rcode = parse_basic_output_z3(out)
#     # os.system(f"rm {items[6]}")
#     results.append((elapsed, rcode))
<<<<<<< HEAD
# 
=======

>>>>>>> b0816876
# def mariposa(task_file):
#     commands = [t.strip() for t in open(task_file, "r").readlines()]
#     plain = commands[0]
#     commands = commands[1:]
<<<<<<< HEAD
# 
#     import multiprocessing as mp
#     manager = mp.Manager()
#     pool = mp.Pool(processes=7)
# 
=======

#     import multiprocessing as mp
#     manager = mp.Manager()
#     pool = mp.Pool(processes=7)

>>>>>>> b0816876
#     command = f"./solvers/z3_place_holder {plain} -T:{timeout}"
#     out, err, elapsed = subprocess_run(command, timeout + 1)
#     rcode = parse_basic_output_z3(out)
#     pr = (elapsed, rcode)
<<<<<<< HEAD
#     classifier = Classifier("z_test")
#     classifier.timeout = 6e4 # 1 min
# 
#     reseeds = manager.list([pr])
#     renames = manager.list([pr])
#     shuffles = manager.list([pr])
# 
#     for command in commands:
#         if "rseed" in command:
=======
#     ana = Analyzer("z_test")
#     ana.timeout = 6e4 # 1 min

#     reseeds = manager.list([pr])
#     renames = manager.list([pr])
#     shuffles = manager.list([pr])

#     for command in commands:
#         if "reseed" in command:
>>>>>>> b0816876
#             pool.apply_async(async_run_single_mutant, args=(reseeds, command))
#         elif "rename" in command:
#             pool.apply_async(async_run_single_mutant, args=(renames, command))
#         elif "shuffle" in command:
#             pool.apply_async(async_run_single_mutant, args=(shuffles, command))
#         else:
#             assert False
<<<<<<< HEAD
#     
#     pool.close()
#     pool.join()
# 
#     assert len(reseeds) == len(renames) == len(shuffles) == 61
# 
=======
    
#     pool.close()
#     pool.join()

#     assert len(reseeds) == len(renames) == len(shuffles) == 61

>>>>>>> b0816876
#     blob = np.zeros((3, 2, 61), dtype=int)
#     for i, things in enumerate([reseeds, renames, shuffles]):
#         for j, (veri_times, veri_res) in enumerate(things):
#             blob[i, 0, j] = RCode.from_str(veri_res).value
#             blob[i, 1, j] = veri_times
<<<<<<< HEAD
# 
#     cat = classifier.categorize_query(blob)
# 
#     print(blob)
#     print(cat)
# 
=======

#     cat = ana.categorize_query(blob)

#     print(blob)
#     print(cat)

>>>>>>> b0816876
#     if cat == Stability.STABLE:
#         exit(0) # good
#     if cat == Stability.INCONCLUSIVE:
#         exit(125) # skip
#     exit(1) # bad 
<<<<<<< HEAD
# 
=======

>>>>>>> b0816876
# if __name__ == "__main__":
#     mariposa(sys.argv[1])<|MERGE_RESOLUTION|>--- conflicted
+++ resolved
@@ -1,451 +1,169 @@
-import sys, os
-import time, random
-import subprocess
-import multiprocessing as mp
-import itertools
+from runner import *
+from db_utils import *
+# from analysis_utils import *
+import shutil
+from basic_utils import *
+import argparse
+from tabulate import tabulate
+from configer import *
 
-from db_utils import *
-# from configer import *
+# def import_database(other_server):
+#     other_db_path = "data/mariposa2.db"
+#     os.system(f"rm {other_db_path}")
+#     os.system(f"scp {other_server}:/home/yizhou7/mariposa/data/mariposa.db {other_db_path}")
+#     import_tables(other_db_path)
 
-MARIPOSA_BIN_PATH = "./target/release/mariposa"
+def create_single_mode_project(args, solver):
+    origin_path = args.query
+    query_name = os.path.basename(origin_path)
+    exit_with_on_fail(query_name.endswith(".smt2"), '[ERROR] query must end with ".smt2"')
+    query_name.replace(".smt2", "")
+    gen_split_subdir = f"gen/{query_name}_"
+    project = ProjectInfo("misc", gen_split_subdir, solver)
+    return project
 
-def subprocess_run(command, time_limit, debug=False, cwd=None):
-    if debug:
-        print(command)
-    start_time = time.time()
-    res = subprocess.run(command, shell=True, stdout=subprocess.PIPE, stderr=subprocess.PIPE, cwd=cwd)
-    # milliseconds
-    elapsed = round((time.time() - start_time) * 1000)
-    stdout = res.stdout.decode("utf-8").strip()
-    stderr = res.stderr.decode("utf-8").strip()
-    return stdout, stderr, elapsed
+def dump_status(project, solver, cfg, ana):
+    rows = load_sum_table(project, solver, cfg)
+    # print("solver:", solver.path)
+    print("solver used:", solver.path)
 
-def parse_basic_output_z3(output, core=False):
-    if core:
-        output = output.split("\n")
-        if "unsat" in output:
-            return "unsat"
-        elif "sat" in output:
-            return "sat"
-        elif "timeout" in output:
-            return "timeout"
-        elif "unknown" in output:
-            return "unknown"
-        return "error"
-    if "unsat" in output:
-        return "unsat"
-    elif "sat" in output:
-        return "sat"
-    elif "timeout" in output:
-        return "timeout"
-    elif "unknown" in output:
-        return "unknown"
-    return "error"
+    for row in rows:
+        print("")
+        print("query:", row[0])
+        mutations, blob = row[1], row[2]
+        ana.dump_query_status(mutations, blob)
 
-def parse_basic_output_cvc(output, error):
-    if "unsat" in output:
-        return "unsat"
-    elif "sat" in output:
-        return "sat"
-    elif "unknown" in output:
-        return "unknown"
-    elif "interrupted by timeout" in error:
-        return "timeout"
-    return "error"
+def single_mode(args):
+    c = Configer()
+    exp = c.load_known_experiment(args.experiment)
+    solver = c.load_known_solver(args.solver)
+    project = create_single_mode_project(args, solver)
+    ana = c.load_known_analyzer(args.analyzer)
 
-<<<<<<< HEAD
-class SolverTaskGroup:
-    def __init__(self, cfg, vanilla_path, solver, remove_mut, core = False):
-        self.vanilla_path = vanilla_path
-        self.mutant_paths = []
-        self.solver = solver
-        assert isinstance(cfg, QueryExpConfig)
-        self.cfg = cfg
-        self.table_name = cfg.get_solver_table_name(self.solver)
-        self.remove_mut = remove_mut
-        self.early_return = False
-        self.core = core
-=======
-class Task:
-    def __init__(self, exp, exp_name, origin_path, perturb, mut_seed, solver):
-        self.exp = exp
-        self.exp_name = exp_name
-        self.solver = solver
-        self.origin_path = origin_path
-        self.perturb = perturb
-        self.mut_seed = mut_seed
->>>>>>> b0816876
+    if exp.db_path == "":
+        exp.db_path = f"{project.clean_dir}/test.db"
 
-    def run(self):
-        solver = self.solver
-        exp = self.exp
+    print(f"[INFO] single mode will use db {exp.db_path}")
 
-        if self.perturb is not None:
-            query_name = os.path.basename(self.origin_path)
-            assert query_name.endswith(".smt2")
-            query_name.replace(".smt2", "")
-            gen_path_pre = "gen/" + self.exp_name + "/" + query_name
-            mutant_path = f"{gen_path_pre}.{str(self.mut_seed)}.{self.perturb}.smt2"
+    if args.clear:
+        os.system(f"rm -rf gen/*")
+        print("[INFO] cleared all data from past experiments")
 
-            command = f"{MARIPOSA_BIN_PATH} -i '{self.origin_path}' -m {self.perturb} -o '{mutant_path}' -s {self.mut_seed}"
+    dir_exists = os.path.exists(project.clean_dir)
 
-            result = subprocess.run(command, shell=True, stdout=subprocess.PIPE)
+    if args.analysis_only:
+        exit_with_on_fail(dir_exists, f"[ERROR] experiment dir {project.clean_dir} does not exist")
+    else:
+        if dir_exists:
+            print(f"[INFO] experiment dir {project.clean_dir} exists, remove it? [Y]")
+            exit_with_on_fail(input() == "Y", f"[INFO] aborting")
+            shutil.rmtree(project.clean_dir, ignore_errors=True)
+        os.makedirs(project.clean_dir)
 
-<<<<<<< HEAD
-        if self.solver.brand == SolverBrand.Z3:
-            rcode = parse_basic_output_z3(out, self.core)
-            # write out to core file if core
-            if self.core and rcode == "unsat":
-                core_file = query_path.replace(".smt2", ".core").replace("/inst/", "/core/")
-                with open(core_file, "w") as f:
-                    f.write(out)
-=======
-            if result.returncode != 0 or not os.path.exists(mutant_path):
-                print("[ERROR] MARIPOSA failed: " + command)
-                return
->>>>>>> b0816876
-        else:
-            mutant_path = self.origin_path
+        command = f"./target/release/mariposa -i '{args.query}' --chop --o '{project.clean_dir}/split.smt2'"
+        result = subprocess.run(command, shell=True, stdout=subprocess.PIPE)
+        print(result.stdout.decode('utf-8'), end="")
+        exit_with_on_fail(result.returncode == 0, "[ERROR] split failed")
 
-        command = f"{solver.path} '{mutant_path}' -T:{exp.timeout}"
-        out, err, elapsed = subprocess_run(command, exp.timeout + 1)
+        r = Runner(exp)
+        r.run_single_project(project, project.artifact_solver)
 
-        # TODO: handle other solvers
-        rcode = parse_basic_output_z3(out)
+    dump_status(project, project.artifact_solver, exp, ana)
 
-        if rcode == "error":
-            print("[INFO] solver error: ", out, err)
+def multi_mode(args):
+    c = Configer()
+    exp = c.load_known_experiment(args.experiment)
+    solver = c.load_known_solver(args.solver)
+    project = c.load_known_project(args.project)
+    ana = c.load_known_analyzer(args.analyzer)
 
-        if not exp.keep_mutants and self.perturb is not None:
-            # remove mutant
-            os.system(f"rm '{mutant_path}'")
-        
-        con = sqlite3.connect(exp.db_path)
-        cur = con.cursor()
-        cur.execute(f"""INSERT INTO {self.exp_name}
-            (query_path, vanilla_path, perturbation, command, std_out, std_error, result_code, elapsed_milli)
-            VALUES(?, ?, ?, ?, ?, ?, ?, ?);""",
-            (mutant_path, self.origin_path, self.perturb, command, out, err, rcode, elapsed))
-        con.commit()
-        con.close()
-<<<<<<< HEAD
-        return elapsed, rcode
-
-    def run_pert_group(self, gen_path_pre, perturb):
-        for _ in range(self.cfg.max_mutants):
-            seed = random.randint(0, 0xffffffffffffffff)
-
-            file_name = f"{str(seed)}.{perturb}.smt2"
-            mutant_path = gen_path_pre.replace("smt2", file_name)
-            command = f"{MARIPOSA_BIN_PATH} -i {self.vanilla_path} -p {perturb} -o {mutant_path} -s {seed}"
-
-            # generate mutant
-            result = subprocess.run(command, shell=True, stdout=subprocess.PIPE)
-            if result.returncode != 0:
-                print("[WARN] MARIPOSA failed: " + command)
-                return "stable"
-
-            elapsed, rcode = self._run_single(mutant_path, perturb)
-
-            if self.remove_mut:
-                # remove mutant
-                os.system(f"rm {mutant_path}")
-                
-            if rcode != "unsat" and self.early_return:
-                return "unstable"
-        return "stable"
- 
-    def run(self):
-        elapsed, rcode = self._run_single(self.vanilla_path, None)
-        if rcode != "unsat":
-            print("[WARN] vanilla not unsat: " + self.vanilla_path + " " + str(elapsed) + " milliseconds " + rcode)
-
-        gen_path_pre = "gen/" + self.table_name + "/" + self.vanilla_path[5::]
-
-        for perturb in self.cfg.enabled_muts:
-            stability = self.run_pert_group(gen_path_pre, perturb)
-            if stability != "stable" and self.early_return:
-                return "unstable"
-        return "stable"
-
-def run_group_tasks(queue, start_time):
-=======
-
-def print_eta(elapsed, cur_size, init_size):
->>>>>>> b0816876
-    from datetime import timedelta
-    from datetime import datetime
-
-    elapsed = round(elapsed/3600, 2)
-    done_size = init_size - cur_size
-    estimated = round(cur_size * (elapsed / done_size), 2)
-    estimated = datetime.now() + timedelta(hours=estimated)
-    print(f"[INFO] finished: {done_size}/{init_size}, elapsed: {elapsed} hours, estimated: {estimated.strftime('%Y-%m-%d %H:%M')}")
-
-def run_tasks(queue, start_time, id):
-    init_size = queue.qsize()
-    pelapsed = 0
-
-    while True:
-        task = queue.get()
-        if id == 0:
-            elapsed = time.time() - start_time
-            if elapsed > pelapsed + 60:
-                print_eta(elapsed, queue.qsize(), init_size)
-                pelapsed = elapsed
-        if task is None:
-            break
-        task.run()
-
-class Runner:
-<<<<<<< HEAD
-    def __init__(self, cfgs, override=False, remove_mut=True, core=False):
-        for cfg in cfgs:
-            assert isinstance(cfg, ExpConfig)
-            self.__setup_tables(cfg, override)
-
-        con = get_connection()
-        con, cur = get_cursor()
-=======
-    def _set_up_table(self):
-        con, cur = get_cursor(self.exp.db_path)
-        exists = check_table_exists(cur, self.exp_name)
-        exit_with_on_fail(not exists, f"[ERROR] table {self.exp_name} already exists")
-        create_experiment_table(cur, self.exp_name)
-        con.commit()
-        con.close()
->>>>>>> b0816876
-
-    def __init__(self, exp):
-        mp.set_start_method('spawn')
-        self.task_queue = mp.Queue()
-<<<<<<< HEAD
-
-        if not remove_mut:
-            print("[WARN] not removing generated mutant files!")
-
-        print("loading tasks")
-        tasks = []
-        for cfg in cfgs:
-            for solver, queries in cfg.samples.items():
-                print(f"loading tasks {str(solver)}")
-                for query in tqdm(queries):
-                    task = SolverTaskGroup(cfg.qcfg, query, solver, remove_mut, core)
-                    tasks.append(task)
-        con.close()
-        print("shuffling tasks")
-        random.shuffle(tasks)
-        for task in tasks:
-            self.task_queue.put(task)
-
-        # for proc exit
-        for _ in range(cfg.num_procs):
-            self.task_queue.put(None)
-=======
-        self.exp = exp
-    
-        if exp.init_seed is not None:
-            print(f"[INFO] using initial seed: {exp.init_seed}")
-            random.seed(exp.init_seed)
-
-    def _add_exp(self, origin_path, solver):
-        task = Task(self.exp, self.exp_name, origin_path, None, None, solver)
-        self.task_queue.put(task)
-
-        for perturb in self.exp.enabled_muts:            
-            for _ in range(self.exp.num_mutant):
-                mut_seed = random.randint(0, 0xffffffffffffffff)
-                task = Task(self.exp, self.exp_name, origin_path, perturb, mut_seed, solver)
-                self.task_queue.put(task)
-
-    def _run_workers(self):
-        start_time = time.time()
->>>>>>> b0816876
-        processes = []
-        print(f"[INFO] {self.task_queue.qsize() + self.exp.num_procs} tasks queued")
-
-        for i in range(self.exp.num_procs):
-            p = mp.Process(target=run_tasks, args=(self.task_queue, start_time, i,))
-            p.start()
-            processes.append(p)
-            self.task_queue.put(None)
-
-        for p in processes:
-            p.join()
-
-<<<<<<< HEAD
-    def __setup_tables(self, cfg, override):
-        con, cur = get_cursor(cfg.qcfg.db_path)
-        ok = True
-
-        for solver in cfg.samples:
-            table_name = cfg.qcfg.get_solver_table_name(solver)
-            if check_table_exists(cur, table_name):
-                if override:
-                    ok = confirm_drop_table(cur, table_name)
-                    if not ok:
-                        sys.exit()
-                    create_experiment_table(cur, table_name)
-                else:
-                    print(f"[INFO] keep existing table {table_name}")
-            else:
-                create_experiment_table(cur, table_name)
-        con.commit()
-        con.close()
-
-# from analyzer import RCode 
-# from analyzer import Classifier
-# from analyzer import Stability
-# from runner import parse_basic_output_z3
-# from runner import subprocess_run
-# import numpy as np
-# 
-# timeout = 60
-# 
-=======
-        print("[INFO] workers finished")
-
-    def run_single_project(self, project, solver):
-        self.exp_name = self.exp.get_exp_tname(project, solver)
-        self._set_up_table()
-        for origin_path in project.list_queries():
-            self._add_exp(origin_path, solver)
-        self._run_workers()
-        self.sum_name = self.exp.get_sum_tname(project, solver)
-        create_sum_table(self.exp, self.exp_name, self.sum_name)
-
-def run_projects_solvers(exp, projects, solvers):
-    for project, solver in itertools.product(projects, solvers):
+    if not args.analysis_only:
+        check_existing_tables(exp, project, solver)
         r = Runner(exp)
         r.run_single_project(project, solver)
 
-def check_serenity_status():
-    print("checking scaling_governor...")
-    stdout, _, _ = subprocess_run("cat /sys/devices/system/cpu/cpu*/cpufreq/scaling_governor | uniq", 0)
-    assert stdout == "performance"
+    rows = load_sum_table(project, solver, cfg=exp)
+    items = ana.categorize_queries(rows)
+    ps, _ = get_category_percentages(items)
 
-    print("[INFO] building mariposa...")
-    stdout, _, _ = subprocess_run("git rev-parse --abbrev-ref HEAD", 0)
-    # assert stdout == "master"
-    os.system("cargo build --release")
+    print("project directory:", project.clean_dir)
+    print("solver used:", solver.path)
+    print("total queries:", len(rows))
 
-# from ana import RCode 
-# from ana import Analyzer
-# from ana import Stability
-# from runner import parse_basic_output_z3
-# from runner import subprocess_run
-# import numpy as np
+    pp_table = [["category", "count", "percentage"]]
+    for cat in {Stability.UNSOLVABLE, Stability.UNSTABLE, Stability.INCONCLUSIVE, Stability.STABLE}:
+        pp_table.append([cat.value, len(items[cat]), round(ps[cat], 2)])
 
-# timeout = 60
+    print(tabulate(pp_table, tablefmt="github"))
+    print("")
+    print("listing unstable queries...")
 
->>>>>>> b0816876
-# def async_run_single_mutant(results, command):
-#     items = command.split(" ")
-#     os.system(command)
-#     items = command.split(" ")
-#     command = f"./solvers/z3_place_holder {items[6]} -T:{timeout}"
-#     out, err, elapsed = subprocess_run(command, timeout + 1)
-#     rcode = parse_basic_output_z3(out)
-#     # os.system(f"rm {items[6]}")
-#     results.append((elapsed, rcode))
-<<<<<<< HEAD
-# 
-=======
+    for row in rows:
+        query = row[0]
+        if query not in items[Stability.UNSTABLE]:
+            continue
+        print("")
+        print("query:", row[0])
+        mutations, blob = row[1], row[2]
+        ana.dump_query_status(mutations, blob)
 
->>>>>>> b0816876
-# def mariposa(task_file):
-#     commands = [t.strip() for t in open(task_file, "r").readlines()]
-#     plain = commands[0]
-#     commands = commands[1:]
-<<<<<<< HEAD
-# 
-#     import multiprocessing as mp
-#     manager = mp.Manager()
-#     pool = mp.Pool(processes=7)
-# 
-=======
+def flatten_path(base_dir, path):
+    assert base_dir in path
+    if not base_dir.endswith("/"):
+        base_dir += "/"
+    rest = path[len(base_dir):]
+    rest = rest.replace("/", "-")
+    return base_dir + rest
 
-#     import multiprocessing as mp
-#     manager = mp.Manager()
-#     pool = mp.Pool(processes=7)
+def convert_path(src_path, src_dir, dst_dir):
+    dst_path = flatten_path(src_dir, src_path)
+    dst_path = dst_path.replace(src_dir, dst_dir)
+    return dst_path
 
->>>>>>> b0816876
-#     command = f"./solvers/z3_place_holder {plain} -T:{timeout}"
-#     out, err, elapsed = subprocess_run(command, timeout + 1)
-#     rcode = parse_basic_output_z3(out)
-#     pr = (elapsed, rcode)
-<<<<<<< HEAD
-#     classifier = Classifier("z_test")
-#     classifier.timeout = 6e4 # 1 min
-# 
-#     reseeds = manager.list([pr])
-#     renames = manager.list([pr])
-#     shuffles = manager.list([pr])
-# 
-#     for command in commands:
-#         if "rseed" in command:
-=======
-#     ana = Analyzer("z_test")
-#     ana.timeout = 6e4 # 1 min
+def preprocess_mode(args):
+    queries = list_smt2_files(args.in_dir)
+    exit_with_on_fail(not os.path.exists(args.out_dir), f"[ERROR] output directory {args.out_dir} exists")
+    os.makedirs(args.out_dir)
 
-#     reseeds = manager.list([pr])
-#     renames = manager.list([pr])
-#     shuffles = manager.list([pr])
+    print(f'[INFO] found {len(queries)} files with ".smt2" extension under {args.in_dir}')
+    for in_path in queries:
+        out_path = convert_path(in_path, args.in_dir, args.out_dir)
+        command = f"./target/release/mariposa -i '{in_path}' --chop --o '{out_path}'"
+        result = subprocess.run(command, shell=True, stdout=subprocess.PIPE)
+        print(result.stdout.decode('utf-8'), end="")
+        exit_with_on_fail(result.returncode == 0, "[ERROR] query split failed")
+    queries = list_smt2_files(args.out_dir)
+    print(f'[INFO] generated {len(queries)} split queries under {args.out_dir}')
 
-#     for command in commands:
-#         if "reseed" in command:
->>>>>>> b0816876
-#             pool.apply_async(async_run_single_mutant, args=(reseeds, command))
-#         elif "rename" in command:
-#             pool.apply_async(async_run_single_mutant, args=(renames, command))
-#         elif "shuffle" in command:
-#             pool.apply_async(async_run_single_mutant, args=(shuffles, command))
-#         else:
-#             assert False
-<<<<<<< HEAD
-#     
-#     pool.close()
-#     pool.join()
-# 
-#     assert len(reseeds) == len(renames) == len(shuffles) == 61
-# 
-=======
-    
-#     pool.close()
-#     pool.join()
+if __name__ == '__main__':
+    parser = argparse.ArgumentParser(description="mariposa is a tool for testing SMT proof stability")
 
-#     assert len(reseeds) == len(renames) == len(shuffles) == 61
+    subparsers = parser.add_subparsers(dest='sub_command', help="mode to run mariposa in")
 
->>>>>>> b0816876
-#     blob = np.zeros((3, 2, 61), dtype=int)
-#     for i, things in enumerate([reseeds, renames, shuffles]):
-#         for j, (veri_times, veri_res) in enumerate(things):
-#             blob[i, 0, j] = RCode.from_str(veri_res).value
-#             blob[i, 1, j] = veri_times
-<<<<<<< HEAD
-# 
-#     cat = classifier.categorize_query(blob)
-# 
-#     print(blob)
-#     print(cat)
-# 
-=======
+    single_parser = subparsers.add_parser('single', help='single query mode. run mariposa on a single query with ".smt2" file extension, which will be split into multiple ".smt2" files based on check-sat(s), the split queries will be stored under the "gen/" directory and tested using the specified solver.')
 
-#     cat = ana.categorize_query(blob)
+    single_parser.add_argument("-q", "--query", required=True, help="the input query")
+    single_parser.add_argument("--clear", default=False, action='store_true', help="clear past data from single mode experiments")
+    single_parser.add_argument("-e", "--experiment", default="single", help="the experiment configuration name in configs.json")
 
-#     print(blob)
-#     print(cat)
+    multi_parser = subparsers.add_parser('multiple', help='multiple query mode. test an existing (preprocessed) project using the specified solver. the project is specified by a python expression that evaluates to a ProjectInfo object. ')
+    multi_parser.add_argument("-p", "--project", required=True, help="the project name (from configs.json) to run mariposa on")
+    multi_parser.add_argument("-e", "--experiment", required=True, help="the experiment configuration name (from configs.json)")
 
->>>>>>> b0816876
-#     if cat == Stability.STABLE:
-#         exit(0) # good
-#     if cat == Stability.INCONCLUSIVE:
-#         exit(125) # skip
-#     exit(1) # bad 
-<<<<<<< HEAD
-# 
-=======
+    for sp in [single_parser, multi_parser]:
+        sp.add_argument("-s", "--solver", required=True, help="the solver name (from configs.json) to use")
+        sp.add_argument("--analysis-only", default=False, action='store_true', help="do not perform experiments, only analyze existing data")
+        sp.add_argument("--analyzer", default="default", help="the analyzer name (from configs.json) to use")
 
->>>>>>> b0816876
-# if __name__ == "__main__":
-#     mariposa(sys.argv[1])+    preprocess_parser = subparsers.add_parser('preprocess', help='preprocess mode. (recursively) traverse the input directory and split all queries with ".smt2" file extension, the split queries will be stored under the output directory.')
+    preprocess_parser.add_argument("--in-dir", required=True, help='the input directory with ".smt2" files')
+    preprocess_parser.add_argument("--out-dir", required=True, help="the output directory to store preprocessed files, flattened and split")
+
+    args = parser.parse_args()
+
+    if args.sub_command == "preprocess":
+        preprocess_mode(args)
+    elif args.sub_command == "single":
+        single_mode(args)
+    elif args.sub_command == "multiple":
+        multi_mode(args)