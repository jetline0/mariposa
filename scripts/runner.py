from runner import *
from db_utils import *
<<<<<<< HEAD
# from analysis_utils import *
import shutil
from basic_utils import *
import argparse
from tabulate import tabulate
from configer import *

# def import_database(other_server):
#     other_db_path = "data/mariposa2.db"
#     os.system(f"rm {other_db_path}")
#     os.system(f"scp {other_server}:/home/yizhou7/mariposa/data/mariposa.db {other_db_path}")
#     import_tables(other_db_path)

def create_single_mode_project(args, solver):
    origin_path = args.query
    query_name = os.path.basename(origin_path)
    exit_with_on_fail(query_name.endswith(".smt2"), '[ERROR] query must end with ".smt2"')
    query_name.replace(".smt2", "")
    gen_split_subdir = f"gen/{query_name}_"
    project = ProjectInfo("misc", gen_split_subdir, solver)
    return project

def dump_status(project, solver, cfg, ana):
    rows = load_sum_table(project, solver, cfg)
    # print("solver:", solver.path)
    print("solver used:", solver.path)

    for row in rows:
        print("")
        print("query:", row[0])
        mutations, blob = row[1], row[2]
        ana.dump_query_status(mutations, blob)

def single_mode(args):
    c = Configer()
    exp = c.load_known_experiment(args.experiment)
    solver = c.load_known_solver(args.solver)
    project = create_single_mode_project(args, solver)
    ana = c.load_known_analyzer(args.analyzer)

    if exp.db_path == "":
        exp.db_path = f"{project.clean_dir}/test.db"

    print(f"[INFO] single mode will use db {exp.db_path}")

    if args.clear:
        os.system(f"rm -rf gen/*")
        print("[INFO] cleared all data from past experiments")

    dir_exists = os.path.exists(project.clean_dir)

    if args.analysis_only:
        exit_with_on_fail(dir_exists, f"[ERROR] experiment dir {project.clean_dir} does not exist")
    else:
        if dir_exists:
            print(f"[INFO] experiment dir {project.clean_dir} exists, remove it? [Y]")
            exit_with_on_fail(input() == "Y", f"[INFO] aborting")
            shutil.rmtree(project.clean_dir, ignore_errors=True)
        os.makedirs(project.clean_dir)

        command = f"./target/release/mariposa -i '{args.query}' --chop --o '{project.clean_dir}/split.smt2'"
        result = subprocess.run(command, shell=True, stdout=subprocess.PIPE)
        print(result.stdout.decode('utf-8'), end="")
        exit_with_on_fail(result.returncode == 0, "[ERROR] split failed")

        r = Runner(exp)
        r.run_single_project(project, project.artifact_solver)

    dump_status(project, project.artifact_solver, exp, ana)

def multi_mode(args):
    c = Configer()
    exp = c.load_known_experiment(args.experiment)
    solver = c.load_known_solver(args.solver)
    project = c.load_known_project(args.project)
    ana = c.load_known_analyzer(args.analyzer)

    if not args.analysis_only:
        check_existing_tables(exp, project, solver)
=======
# from configer import *

MARIPOSA_BIN_PATH = "./target/release/mariposa"

def subprocess_run(command, time_limit, debug=False, cwd=None):
    if debug:
        print(command)
    start_time = time.time()
    res = subprocess.run(command, shell=True, stdout=subprocess.PIPE, stderr=subprocess.PIPE, cwd=cwd)
    # milliseconds
    elapsed = round((time.time() - start_time) * 1000)
    stdout = res.stdout.decode("utf-8").strip()
    stderr = res.stderr.decode("utf-8").strip()
    return stdout, stderr, elapsed

def parse_basic_output_z3(output):
    if "unsat" in output:
        return "unsat"
    elif "sat" in output:
        return "sat"
    elif "timeout" in output:
        return "timeout"
    elif "unknown" in output:
        return "unknown"
    return "error"

def parse_basic_output_cvc(output, error):
    if "unsat" in output:
        return "unsat"
    elif "sat" in output:
        return "sat"
    elif "unknown" in output:
        return "unknown"
    elif "interrupted by timeout" in error:
        return "timeout"
    return "error"

class Task:
    def __init__(self, exp, exp_name, origin_path, perturb, mut_seed, solver):
        self.exp = exp
        self.exp_name = exp_name
        self.solver = solver
        self.origin_path = origin_path
        self.perturb = perturb
        self.mut_seed = mut_seed

    def run(self):
        solver = self.solver
        exp = self.exp

        if self.perturb is not None:
            query_name = os.path.basename(self.origin_path)
            assert query_name.endswith(".smt2")
            query_name.replace(".smt2", "")
            gen_path_pre = "gen/" + self.exp_name + "/" + query_name
            mutant_path = f"{gen_path_pre}.{str(self.mut_seed)}.{self.perturb}.smt2"

            command = f"{MARIPOSA_BIN_PATH} -i '{self.origin_path}' -m {self.perturb} -o '{mutant_path}' -s {self.mut_seed}"

            result = subprocess.run(command, shell=True, stdout=subprocess.PIPE)

            if result.returncode != 0 or not os.path.exists(mutant_path):
                print("[ERROR] MARIPOSA failed: " + command)
                return
        else:
            mutant_path = self.origin_path

        command = f"{solver.path} '{mutant_path}' -T:{exp.timeout}"
        out, err, elapsed = subprocess_run(command, exp.timeout + 1)

        # TODO: handle other solvers
        rcode = parse_basic_output_z3(out)

        if rcode == "error":
            print("[INFO] solver error: ", out, err)

        if not exp.keep_mutants and self.perturb is not None:
            # remove mutant
            os.system(f"rm '{mutant_path}'")
        
        con = sqlite3.connect(exp.db_path)
        cur = con.cursor()
        cur.execute(f"""INSERT INTO {self.exp_name}
            (query_path, vanilla_path, perturbation, command, std_out, std_error, result_code, elapsed_milli)
            VALUES(?, ?, ?, ?, ?, ?, ?, ?);""",
            (mutant_path, self.origin_path, self.perturb, command, out, err, rcode, elapsed))
        con.commit()
        con.close()

def print_eta(elapsed, cur_size, init_size):
    from datetime import timedelta
    from datetime import datetime

    elapsed = round(elapsed/3600, 2)
    done_size = init_size - cur_size
    estimated = round(cur_size * (elapsed / done_size), 2)
    estimated = datetime.now() + timedelta(hours=estimated)
    print(f"[INFO] finished: {done_size}/{init_size}, elapsed: {elapsed} hours, estimated: {estimated.strftime('%Y-%m-%d %H:%M')}")

def run_tasks(queue, start_time, id):
    init_size = queue.qsize()
    pelapsed = 0

    while True:
        task = queue.get()
        if id == 0:
            elapsed = time.time() - start_time
            if elapsed > pelapsed + 60:
                print_eta(elapsed, queue.qsize(), init_size)
                pelapsed = elapsed
        if task is None:
            break
        task.run()

class Runner:
    def _set_up_table(self):
        con, cur = get_cursor(self.exp.db_path)
        exists = check_table_exists(cur, self.exp_name)
        exit_with_on_fail(not exists, f"[ERROR] table {self.exp_name} already exists")
        create_experiment_table(cur, self.exp_name)
        con.commit()
        con.close()

    def __init__(self, exp):
        mp.set_start_method('spawn')
        self.task_queue = mp.Queue()
        self.exp = exp
    
        if exp.init_seed is not None:
            print(f"[INFO] using initial seed: {exp.init_seed}")
            random.seed(exp.init_seed)

    def _run_workers(self):
        start_time = time.time()
        processes = []
        print(f"[INFO] {self.task_queue.qsize() + self.exp.num_procs} tasks queued")

        for i in range(self.exp.num_procs):
            p = mp.Process(target=run_tasks, args=(self.task_queue, start_time, i,))
            p.start()
            processes.append(p)
            self.task_queue.put(None)

        for p in processes:
            p.join()

        print("[INFO] workers finished")

    def run_single_project(self, project, solver):
        self.exp_name = self.exp.get_exp_tname(project, solver)
        self._set_up_table()
        tasks = []
        for origin_path in project.list_queries():
            task = Task(self.exp, self.exp_name, origin_path, None, None, solver)
            tasks.append(task)

            for perturb in self.exp.enabled_muts:            
                for _ in range(self.exp.num_mutant):
                    mut_seed = random.randint(0, 0xffffffffffffffff)
                    task = Task(self.exp, self.exp_name, origin_path, perturb, mut_seed, solver)
                    tasks.append(task)

        random.shuffle(tasks)
        for task in tasks:
            self.task_queue.put(task)
            
        self._run_workers()
        self.sum_name = self.exp.get_sum_tname(project, solver)
        create_sum_table(self.exp, self.exp_name, self.sum_name)

def run_projects_solvers(exp, projects, solvers):
    for project, solver in itertools.product(projects, solvers):
>>>>>>> eda8627b
        r = Runner(exp)
        r.run_single_project(project, solver)

    rows = load_sum_table(project, solver, cfg=exp)
    items = ana.categorize_queries(rows)
    ps, _ = get_category_percentages(items)

    print("project directory:", project.clean_dir)
    print("solver used:", solver.path)
    print("total queries:", len(rows))

    pp_table = [["category", "count", "percentage"]]
    for cat in {Stability.UNSOLVABLE, Stability.UNSTABLE, Stability.INCONCLUSIVE, Stability.STABLE}:
        pp_table.append([cat.value, len(items[cat]), round(ps[cat], 2)])

    print(tabulate(pp_table, tablefmt="github"))
    print("")
    print("listing unstable queries...")

    for row in rows:
        query = row[0]
        if query not in items[Stability.UNSTABLE]:
            continue
        print("")
        print("query:", row[0])
        mutations, blob = row[1], row[2]
        ana.dump_query_status(mutations, blob)

def flatten_path(base_dir, path):
    assert base_dir in path
    if not base_dir.endswith("/"):
        base_dir += "/"
    rest = path[len(base_dir):]
    rest = rest.replace("/", "-")
    return base_dir + rest

def convert_path(src_path, src_dir, dst_dir):
    dst_path = flatten_path(src_dir, src_path)
    dst_path = dst_path.replace(src_dir, dst_dir)
    return dst_path

def preprocess_mode(args):
    queries = list_smt2_files(args.in_dir)
    exit_with_on_fail(not os.path.exists(args.out_dir), f"[ERROR] output directory {args.out_dir} exists")
    os.makedirs(args.out_dir)

    print(f'[INFO] found {len(queries)} files with ".smt2" extension under {args.in_dir}')
    for in_path in queries:
        out_path = convert_path(in_path, args.in_dir, args.out_dir)
        command = f"./target/release/mariposa -i '{in_path}' --chop --o '{out_path}'"
        result = subprocess.run(command, shell=True, stdout=subprocess.PIPE)
        print(result.stdout.decode('utf-8'), end="")
        exit_with_on_fail(result.returncode == 0, "[ERROR] query split failed")
    queries = list_smt2_files(args.out_dir)
    print(f'[INFO] generated {len(queries)} split queries under {args.out_dir}')

if __name__ == '__main__':
    parser = argparse.ArgumentParser(description="mariposa is a tool for testing SMT proof stability")

    subparsers = parser.add_subparsers(dest='sub_command', help="mode to run mariposa in")

    single_parser = subparsers.add_parser('single', help='single query mode. run mariposa on a single query with ".smt2" file extension, which will be split into multiple ".smt2" files based on check-sat(s), the split queries will be stored under the "gen/" directory and tested using the specified solver.')

    single_parser.add_argument("-q", "--query", required=True, help="the input query")
    single_parser.add_argument("--clear", default=False, action='store_true', help="clear past data from single mode experiments")
    single_parser.add_argument("-e", "--experiment", default="single", help="the experiment configuration name in configs.json")

    multi_parser = subparsers.add_parser('multiple', help='multiple query mode. test an existing (preprocessed) project using the specified solver. the project is specified by a python expression that evaluates to a ProjectInfo object. ')
    multi_parser.add_argument("-p", "--project", required=True, help="the project name (from configs.json) to run mariposa on")
    multi_parser.add_argument("-e", "--experiment", required=True, help="the experiment configuration name (from configs.json)")

    for sp in [single_parser, multi_parser]:
        sp.add_argument("-s", "--solver", required=True, help="the solver name (from configs.json) to use")
        sp.add_argument("--analysis-only", default=False, action='store_true', help="do not perform experiments, only analyze existing data")
        sp.add_argument("--analyzer", default="default", help="the analyzer name (from configs.json) to use")

    preprocess_parser = subparsers.add_parser('preprocess', help='preprocess mode. (recursively) traverse the input directory and split all queries with ".smt2" file extension, the split queries will be stored under the output directory.')
    preprocess_parser.add_argument("--in-dir", required=True, help='the input directory with ".smt2" files')
    preprocess_parser.add_argument("--out-dir", required=True, help="the output directory to store preprocessed files, flattened and split")

    args = parser.parse_args()

    if args.sub_command == "preprocess":
        preprocess_mode(args)
    elif args.sub_command == "single":
        single_mode(args)
    elif args.sub_command == "multiple":
        multi_mode(args)<|MERGE_RESOLUTION|>--- conflicted
+++ resolved
@@ -1,86 +1,10 @@
-from runner import *
+import sys, os
+import time, random
+import subprocess
+import multiprocessing as mp
+import itertools
+
 from db_utils import *
-<<<<<<< HEAD
-# from analysis_utils import *
-import shutil
-from basic_utils import *
-import argparse
-from tabulate import tabulate
-from configer import *
-
-# def import_database(other_server):
-#     other_db_path = "data/mariposa2.db"
-#     os.system(f"rm {other_db_path}")
-#     os.system(f"scp {other_server}:/home/yizhou7/mariposa/data/mariposa.db {other_db_path}")
-#     import_tables(other_db_path)
-
-def create_single_mode_project(args, solver):
-    origin_path = args.query
-    query_name = os.path.basename(origin_path)
-    exit_with_on_fail(query_name.endswith(".smt2"), '[ERROR] query must end with ".smt2"')
-    query_name.replace(".smt2", "")
-    gen_split_subdir = f"gen/{query_name}_"
-    project = ProjectInfo("misc", gen_split_subdir, solver)
-    return project
-
-def dump_status(project, solver, cfg, ana):
-    rows = load_sum_table(project, solver, cfg)
-    # print("solver:", solver.path)
-    print("solver used:", solver.path)
-
-    for row in rows:
-        print("")
-        print("query:", row[0])
-        mutations, blob = row[1], row[2]
-        ana.dump_query_status(mutations, blob)
-
-def single_mode(args):
-    c = Configer()
-    exp = c.load_known_experiment(args.experiment)
-    solver = c.load_known_solver(args.solver)
-    project = create_single_mode_project(args, solver)
-    ana = c.load_known_analyzer(args.analyzer)
-
-    if exp.db_path == "":
-        exp.db_path = f"{project.clean_dir}/test.db"
-
-    print(f"[INFO] single mode will use db {exp.db_path}")
-
-    if args.clear:
-        os.system(f"rm -rf gen/*")
-        print("[INFO] cleared all data from past experiments")
-
-    dir_exists = os.path.exists(project.clean_dir)
-
-    if args.analysis_only:
-        exit_with_on_fail(dir_exists, f"[ERROR] experiment dir {project.clean_dir} does not exist")
-    else:
-        if dir_exists:
-            print(f"[INFO] experiment dir {project.clean_dir} exists, remove it? [Y]")
-            exit_with_on_fail(input() == "Y", f"[INFO] aborting")
-            shutil.rmtree(project.clean_dir, ignore_errors=True)
-        os.makedirs(project.clean_dir)
-
-        command = f"./target/release/mariposa -i '{args.query}' --chop --o '{project.clean_dir}/split.smt2'"
-        result = subprocess.run(command, shell=True, stdout=subprocess.PIPE)
-        print(result.stdout.decode('utf-8'), end="")
-        exit_with_on_fail(result.returncode == 0, "[ERROR] split failed")
-
-        r = Runner(exp)
-        r.run_single_project(project, project.artifact_solver)
-
-    dump_status(project, project.artifact_solver, exp, ana)
-
-def multi_mode(args):
-    c = Configer()
-    exp = c.load_known_experiment(args.experiment)
-    solver = c.load_known_solver(args.solver)
-    project = c.load_known_project(args.project)
-    ana = c.load_known_analyzer(args.analyzer)
-
-    if not args.analysis_only:
-        check_existing_tables(exp, project, solver)
-=======
 # from configer import *
 
 MARIPOSA_BIN_PATH = "./target/release/mariposa"
@@ -253,92 +177,89 @@
 
 def run_projects_solvers(exp, projects, solvers):
     for project, solver in itertools.product(projects, solvers):
->>>>>>> eda8627b
         r = Runner(exp)
         r.run_single_project(project, solver)
 
-    rows = load_sum_table(project, solver, cfg=exp)
-    items = ana.categorize_queries(rows)
-    ps, _ = get_category_percentages(items)
-
-    print("project directory:", project.clean_dir)
-    print("solver used:", solver.path)
-    print("total queries:", len(rows))
-
-    pp_table = [["category", "count", "percentage"]]
-    for cat in {Stability.UNSOLVABLE, Stability.UNSTABLE, Stability.INCONCLUSIVE, Stability.STABLE}:
-        pp_table.append([cat.value, len(items[cat]), round(ps[cat], 2)])
-
-    print(tabulate(pp_table, tablefmt="github"))
-    print("")
-    print("listing unstable queries...")
-
-    for row in rows:
-        query = row[0]
-        if query not in items[Stability.UNSTABLE]:
-            continue
-        print("")
-        print("query:", row[0])
-        mutations, blob = row[1], row[2]
-        ana.dump_query_status(mutations, blob)
-
-def flatten_path(base_dir, path):
-    assert base_dir in path
-    if not base_dir.endswith("/"):
-        base_dir += "/"
-    rest = path[len(base_dir):]
-    rest = rest.replace("/", "-")
-    return base_dir + rest
-
-def convert_path(src_path, src_dir, dst_dir):
-    dst_path = flatten_path(src_dir, src_path)
-    dst_path = dst_path.replace(src_dir, dst_dir)
-    return dst_path
-
-def preprocess_mode(args):
-    queries = list_smt2_files(args.in_dir)
-    exit_with_on_fail(not os.path.exists(args.out_dir), f"[ERROR] output directory {args.out_dir} exists")
-    os.makedirs(args.out_dir)
-
-    print(f'[INFO] found {len(queries)} files with ".smt2" extension under {args.in_dir}')
-    for in_path in queries:
-        out_path = convert_path(in_path, args.in_dir, args.out_dir)
-        command = f"./target/release/mariposa -i '{in_path}' --chop --o '{out_path}'"
-        result = subprocess.run(command, shell=True, stdout=subprocess.PIPE)
-        print(result.stdout.decode('utf-8'), end="")
-        exit_with_on_fail(result.returncode == 0, "[ERROR] query split failed")
-    queries = list_smt2_files(args.out_dir)
-    print(f'[INFO] generated {len(queries)} split queries under {args.out_dir}')
-
-if __name__ == '__main__':
-    parser = argparse.ArgumentParser(description="mariposa is a tool for testing SMT proof stability")
-
-    subparsers = parser.add_subparsers(dest='sub_command', help="mode to run mariposa in")
-
-    single_parser = subparsers.add_parser('single', help='single query mode. run mariposa on a single query with ".smt2" file extension, which will be split into multiple ".smt2" files based on check-sat(s), the split queries will be stored under the "gen/" directory and tested using the specified solver.')
-
-    single_parser.add_argument("-q", "--query", required=True, help="the input query")
-    single_parser.add_argument("--clear", default=False, action='store_true', help="clear past data from single mode experiments")
-    single_parser.add_argument("-e", "--experiment", default="single", help="the experiment configuration name in configs.json")
-
-    multi_parser = subparsers.add_parser('multiple', help='multiple query mode. test an existing (preprocessed) project using the specified solver. the project is specified by a python expression that evaluates to a ProjectInfo object. ')
-    multi_parser.add_argument("-p", "--project", required=True, help="the project name (from configs.json) to run mariposa on")
-    multi_parser.add_argument("-e", "--experiment", required=True, help="the experiment configuration name (from configs.json)")
-
-    for sp in [single_parser, multi_parser]:
-        sp.add_argument("-s", "--solver", required=True, help="the solver name (from configs.json) to use")
-        sp.add_argument("--analysis-only", default=False, action='store_true', help="do not perform experiments, only analyze existing data")
-        sp.add_argument("--analyzer", default="default", help="the analyzer name (from configs.json) to use")
-
-    preprocess_parser = subparsers.add_parser('preprocess', help='preprocess mode. (recursively) traverse the input directory and split all queries with ".smt2" file extension, the split queries will be stored under the output directory.')
-    preprocess_parser.add_argument("--in-dir", required=True, help='the input directory with ".smt2" files')
-    preprocess_parser.add_argument("--out-dir", required=True, help="the output directory to store preprocessed files, flattened and split")
-
-    args = parser.parse_args()
-
-    if args.sub_command == "preprocess":
-        preprocess_mode(args)
-    elif args.sub_command == "single":
-        single_mode(args)
-    elif args.sub_command == "multiple":
-        multi_mode(args)+def check_serenity_status():
+    print("checking scaling_governor...")
+    stdout, _, _ = subprocess_run("cat /sys/devices/system/cpu/cpu*/cpufreq/scaling_governor | uniq", 0)
+    assert stdout == "performance"
+
+    print("[INFO] building mariposa...")
+    stdout, _, _ = subprocess_run("git rev-parse --abbrev-ref HEAD", 0)
+    # assert stdout == "master"
+    os.system("cargo build --release")
+
+# from ana import RCode 
+# from ana import Analyzer
+# from ana import Stability
+# from runner import parse_basic_output_z3
+# from runner import subprocess_run
+# import numpy as np
+
+# timeout = 60
+
+# def async_run_single_mutant(results, command):
+#     items = command.split(" ")
+#     os.system(command)
+#     items = command.split(" ")
+#     command = f"./solvers/z3_place_holder {items[6]} -T:{timeout}"
+#     out, err, elapsed = subprocess_run(command, timeout + 1)
+#     rcode = parse_basic_output_z3(out)
+#     # os.system(f"rm {items[6]}")
+#     results.append((elapsed, rcode))
+
+# def mariposa(task_file):
+#     commands = [t.strip() for t in open(task_file, "r").readlines()]
+#     plain = commands[0]
+#     commands = commands[1:]
+
+#     import multiprocessing as mp
+#     manager = mp.Manager()
+#     pool = mp.Pool(processes=7)
+
+#     command = f"./solvers/z3_place_holder {plain} -T:{timeout}"
+#     out, err, elapsed = subprocess_run(command, timeout + 1)
+#     rcode = parse_basic_output_z3(out)
+#     pr = (elapsed, rcode)
+#     ana = Analyzer("z_test")
+#     ana.timeout = 6e4 # 1 min
+
+#     reseeds = manager.list([pr])
+#     renames = manager.list([pr])
+#     shuffles = manager.list([pr])
+
+#     for command in commands:
+#         if "reseed" in command:
+#             pool.apply_async(async_run_single_mutant, args=(reseeds, command))
+#         elif "rename" in command:
+#             pool.apply_async(async_run_single_mutant, args=(renames, command))
+#         elif "shuffle" in command:
+#             pool.apply_async(async_run_single_mutant, args=(shuffles, command))
+#         else:
+#             assert False
+    
+#     pool.close()
+#     pool.join()
+
+#     assert len(reseeds) == len(renames) == len(shuffles) == 61
+
+#     blob = np.zeros((3, 2, 61), dtype=int)
+#     for i, things in enumerate([reseeds, renames, shuffles]):
+#         for j, (veri_times, veri_res) in enumerate(things):
+#             blob[i, 0, j] = RCode.from_str(veri_res).value
+#             blob[i, 1, j] = veri_times
+
+#     cat = ana.categorize_query(blob)
+
+#     print(blob)
+#     print(cat)
+
+#     if cat == Stability.STABLE:
+#         exit(0) # good
+#     if cat == Stability.INCONCLUSIVE:
+#         exit(125) # skip
+#     exit(1) # bad 
+
+# if __name__ == "__main__":
+#     mariposa(sys.argv[1])