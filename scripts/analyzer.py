<<<<<<< HEAD
from numpy.testing import assert_
from db_utils import *
from vbkv_filemap import *
import shutil
import subprocess

from configs.projects import *
from configs.experiments import *
from plot_utils import *
import matplotlib.pyplot as plt
import multiprocessing as mp

plt.rcParams['text.usetex'] = True
plt.rcParams["font.family"] = "serif"

FSIZE = 16
FNAME ='Times New Roman'

COLORS = [
    "#803E75", # Strong Purple
    "#FF6800", # Vivid Orange
    "#A6BDD7", # Very Light Blue
    "#C10020", # Vivid Red
    "#FFB300", # Vivid Yellow
    "#817066", # Medium Gray
    "#F6768E", # Strong Purplish Pink
]

PROJECT_LABELS = {
    "D_KOMODO": r"Komodo$_{D}$",
    "S_KOMODO": r"Komodo$_S$",
    "D_FVBKV": r"VeriBetrKV$_{D}$",
    "D_LVBKV": r"VeriBetrKV$_{L}$",
    "FS_DICE": r"DICE$^\star_F$",
    "FS_VWASM": r"vWasm$_F$",
} 

def make_title(cfg, solver):
    # star = ""
    # if cfg.qcfg.project.orig_solver == solver:
    #     star = r"$\star$"
    return f"{PROJECT_LABELS[cfg.qcfg.name]} {solver.pstr()}"

def get_color_map(keys):
    assert len(keys) <= len(COLORS)
    return {k: COLORS[i] for i, k in enumerate(keys)}
=======
import numpy as np
from basic_utils import *
from enum import Enum
from rcode import RCode
from statsmodels.stats.proportion import proportions_ztest
from tabulate import tabulate

def is_ratio(x):
    return type(x) == float and 0 < x < 1
>>>>>>> b0816876

PROJECT_COLORS = get_color_map([c for c in PROJECT_LABELS])

MUTATION_COLORS = {
    "shuffle": "#803E75",        
    "rename": "#FF6800",
    "rseed": "#A6BDD7",
    "union": "#FFB300",
    "unstable": "#FFB300",
    "unsolvable": "#C10020",
    "intersect": "#817066",
}

MUTATION_LABELS = {
    "shuffle":r"shuffling",
    "rseed": r"reseeding",
    "rename": r"renaming",
}

def percentage(a, b):
    return a * 100 / b

def get_category_percentages(categories):
    percentages = dict()
    total = sum([len(i) for i in categories.values()])
    for c, i in categories.items():
        percentages[c] = percentage(len(i), total)
    return percentages, total
<<<<<<< HEAD

def get_unknowns(cfg):
    th = Classifier("strict")
    th.timeout = 6e4
    summary = load_solver_summary_table(cfg, cfg.qcfg.project.orig_solver)
    assert summary is not None
    categories = th.categorize_queries(summary)
    return categories[Stability.UNKNOWN]

def load_exp_results(cfg, skip_unknowns=True, solvers=None):
    summaries = dict()

    if skip_unknowns:
        unknowns = get_unknowns(cfg)
    else:
        unknowns = set()
        
    if solvers is None:
        solvers = cfg.samples

    for solver in cfg.samples:
        nrows = load_solver_summary_table(cfg, solver, unknowns)
        if nrows is None:
            continue
        summaries[solver] = nrows
    return summaries

def _async_categorize_project(ratios, key, rows):
    classifier = Classifier("z_test")
    classifier.timeout = 6e4 # 1 min
    items = classifier.categorize_queries(rows)
    ps, _ = get_category_percentages(items)
    ratios[key] = ps

def _mp_categorize_projects(cfgs, solver_names):
    manager = mp.Manager()
    ratios = manager.dict()

    for cfg in cfgs:
        summaries = load_exp_results(cfg)
        pool = mp.Pool(processes=8)
        for solver in solver_names:
            key = (cfgs.index(cfg), solver_names.index(solver))
            rows = summaries[solver]
            pool.apply_async(_async_categorize_project, 
                            args=(ratios, key, rows,))
        pool.close()
        pool.join()

    category_count = len(Stability)
    data = np.zeros((len(cfgs), len(solver_names), category_count))

    for key in ratios:
        i, j = key
        data[i][j] = [ratios[key][s] for s in Stability]

    return data

def plot_paper_overall(cfgs=ALL_CFGS):
    project_names = [cfg.qcfg.name for cfg in cfgs]
    solver_names = [str(s) for s in Z3_SOLVERS_ALL]
    solver_labels = [f"{s.pstr()}\n{s.data[:-3]}" for s in Z3_SOLVERS_ALL]

    # data = _mp_categorize_projects(cfgs, solver_names)
    data = [[[0.0, 0.48685491723466406, 0.43816942551119764, 0.7789678675754625, 98.29600778967868], [0.0, 0.5842259006815969, 0.5842259006815969, 0.6329113924050633, 98.19863680623175], [0.0, 0.6329113924050633, 0.2921129503407984, 0.5842259006815969, 98.49074975657254], [0.0, 0.5355404089581305, 0.3894839337877313, 0.2921129503407984, 98.78286270691333], [0.0, 1.7526777020447906, 2.288218111002921, 1.2171372930866602, 94.74196689386562], [0.0, 2.5803310613437196, 4.625121713729309, 1.3631937682570594, 91.43135345666991], [0.0, 2.4342745861733204, 4.430379746835443, 1.2171372930866602, 91.91820837390458], [0.0, 2.5316455696202533, 5.0146056475170395, 1.071080817916261, 91.38266796494645]], [[0.0, 0.258732212160414, 0.6468305304010349, 0.0, 99.09443725743856], [0.0, 0.258732212160414, 0.6468305304010349, 0.0, 99.09443725743856], [0.0, 0.129366106080207, 0.6468305304010349, 0.0, 99.22380336351875], [0.0, 0.0, 0.38809831824062097, 0.0, 99.61190168175938], [0.0, 0.0, 0.129366106080207, 0.0, 99.87063389391979], [0.0, 0.258732212160414, 0.258732212160414, 0.0, 99.48253557567917], [0.0, 0.258732212160414, 0.258732212160414, 0.0, 99.48253557567917], [0.0, 0.129366106080207, 0.517464424320828, 0.0, 99.35316946959897]], [[0.0, 0.6011647567161376, 0.7138831486004134, 0.3569415743002067, 98.32801052038324], [0.0, 0.6011647567161376, 0.7702423445425511, 0.1690775878264137, 98.4595153109149], [0.0, 0.1690775878264137, 0.6199511553635169, 0.1690775878264137, 99.04189366898366], [0.0, 0.3381551756528274, 0.7138831486004134, 0.1502911891790344, 98.79767048656772], [0.0, 0.375727972947586, 2.536163817396205, 0.5072327634792411, 96.58087544617696], [0.0, 0.6763103513056548, 3.1373285741123427, 0.3381551756528274, 95.84820589892918], [0.0, 0.563591959421379, 3.118542175464963, 0.3381551756528274, 95.97971068946083], [0.0, 0.563591959421379, 2.911891790343791, 0.3381551756528274, 96.18636107458201]], [[0.0, 0.5755395683453237, 0.28776978417266186, 0.1618705035971223, 98.9748201438849], [0.0, 0.5575539568345323, 0.3237410071942446, 0.12589928057553956, 98.99280575539568], [0.0, 0.3597122302158273, 0.8812949640287769, 0.0539568345323741, 98.70503597122303], [0.0, 0.3057553956834532, 0.4856115107913669, 0.0539568345323741, 99.15467625899281], [0.0, 0.4136690647482014, 2.949640287769784, 0.1079136690647482, 96.52877697841727], [0.0, 0.5575539568345323, 3.2014388489208634, 0.17985611510791366, 96.06115107913669], [0.0, 0.5215827338129496, 3.3633093525179856, 0.1618705035971223, 95.95323741007195], [0.0, 0.539568345323741, 3.147482014388489, 0.1618705035971223, 96.15107913669065]], [[0.0, 1.3201320132013201, 0.33003300330033003, 0.132013201320132, 98.21782178217822], [0.0, 1.2541254125412542, 0.33003300330033003, 0.132013201320132, 98.28382838283828], [0.0, 1.1221122112211221, 0.39603960396039606, 0.132013201320132, 98.34983498349835], [0.0, 0.594059405940594, 0.528052805280528, 0.132013201320132, 98.74587458745874], [0.0, 0.9240924092409241, 0.528052805280528, 0.264026402640264, 98.28382838283828], [0.0, 1.386138613861386, 0.6600660066006601, 0.0, 97.95379537953795], [0.0, 1.056105610561056, 0.594059405940594, 0.264026402640264, 98.08580858085809], [0.0, 0.9240924092409241, 0.7920792079207921, 0.132013201320132, 98.15181518151815]], [[0.0, 0.3462204270051933, 0.17311021350259664, 0.0, 99.48066935949221], [0.0, 0.3462204270051933, 0.17311021350259664, 0.0, 99.48066935949221], [0.0, 0.05770340450086555, 0.1154068090017311, 0.0, 99.8268897864974], [0.0, 0.0, 0.05770340450086555, 0.0, 99.94229659549913], [0.0, 0.17311021350259664, 0.4039238315060589, 0.0, 99.42296595499134], [0.0, 0.1154068090017311, 0.3462204270051933, 0.0, 99.53837276399308], [0.0, 0.0, 0.28851702250432776, 0.0, 99.71148297749568], [0.0, 0.05770340450086555, 0.2308136180034622, 0.0, 99.71148297749568]]]
    
    # splits = [[0, 1], [2, 3], [4, 5]]
    
    # print(r"\toprule")
    
    # for split in splits:
    #     for j in range(len(solver_names)):
    #         if j == 0:
    #             plabels = [PROJECT_LABELS[project_names[i]] for i in split]
    #             plabels = [r"\multicolumn{4}{c|}{" +  p + "}" for p in plabels]
    #             plabels = [""] + plabels
    #             print(" & ".join(plabels), end=" ")
    #             print(r" \\ ")
    #             cats = [r"\unsolvable", r"\unstable", r"\inconclusive", r"\stable"]
    #             cats = [""] + cats * 2
    #             print(" & ".join(cats), end=r"\\")
    #             print("")
    #             # print("\unsolvable & \unstable & \inconclusive & \stable", end=" ")
    #         print(Z3_SOLVERS_ALL[j].pstr(), end=" & ")
    #         for i in split:
    #             project = data[i][j]
    #             entry = np.round(project[1:], 2).tolist()
    #             entry = r" & ".join(["%.2f" % e + r"\%"  for e in entry])
    #             if i == split[-1]:
    #                 print(entry, end=r" \\ ")
    #                 print("")
    #             else:
    #                 print(entry, end=" & ")    
    #     print("\hline")
    # print(r"\bottomrule")

    data = np.array(data)
    print(data.tolist())

    bar_width = len(solver_names)/70
    fig, ax = plt.subplots()
    fig.set_size_inches(15, 5)

    br = np.arange(len(solver_names))
    br = [x - 2 * bar_width for x in br]

    # data[project_index][solver_index][category_index]
    handles = []

    for pi, project_row in enumerate(data):
        pcs = np.zeros((len(Stability), len(solver_names)))

        br = [x + bar_width for x in br]
        for i, ps in enumerate(project_row):
            pcs[:, i] = ps
        pcolor = PROJECT_COLORS[project_names[pi]]
        pcs = np.cumsum(pcs,axis=0)

        plt.bar(br, height=pcs[1], width=bar_width,
                color=pcolor, alpha=0.40, edgecolor='black', linewidth=0.2)
        hd = plt.bar(br, height=pcs[2]-pcs[1], bottom=pcs[1], width=bar_width,
                color=pcolor, edgecolor='black', linewidth=0.2)
        handles.append(hd)
        plt.bar(br, height=pcs[3]-pcs[2], bottom=pcs[2], width=bar_width,
                color="w", edgecolor='black', linewidth=0.2)

        for i in range(len(solver_names)):
            if solver_names[i] == str(cfgs[pi].qcfg.project.orig_solver):
                plt.scatter(br[i], pcs[3][i] + 0.2, marker="*", color='black',  linewidth=0.8, s=40)
            # if i == 4 and pi == 0:
            #     plt.bar(br[i], height=20, bottom=pcs[3][i], width=bar_width, 
            #             color='white', edgecolor='black', linewidth=0.3, linestyle=(0, (1, 5)))

    label_x = 2.85
    leable_y = 5
    ls = (0, (1, 5))
    
    plt.text(label_x, leable_y, r'\texttt{unsolvable}', horizontalalignment='right', fontsize=FSIZE)
    plt.plot([label_x + 0.05, 3.88], [leable_y + 0.05, 1.0], 
             'o', ls=ls, color='black', linewidth=0.5, ms=1)
    leable_y += 0.8
    plt.text(label_x, leable_y, r'\texttt{unstable}', horizontalalignment='right', fontsize=FSIZE)
    plt.plot([label_x + 0.05, 3.88], [leable_y + 0.05, 2.7],
             'o', ls=ls, color='black', linewidth=0.5, ms=1)
    leable_y += 0.8
    plt.text(label_x, leable_y, r'\texttt{inconclusive}', horizontalalignment='right', fontsize=FSIZE)
    plt.plot([label_x + 0.05, 3.88], [leable_y + 0.05, 4.7],
             'o', ls=ls, color='black', linewidth=0.5, ms=1)
    # plt.text(3.5, 5.45, r'\texttt{stable}' + "\n" + r"stack up to 100\%" + "\n" + "(unplotted)", horizontalalignment='right')
    # plt.plot([3.55, 3.88], [6.40, 6.75], 'o', ls='-', color='black', linewidth=0.2, ms=2)

    ax.tick_params(axis='both', which='major')
    plt.xticks([r + 2 * bar_width for r in range(len(solver_names))], solver_labels, rotation=30, ha='right', fontsize=FSIZE)
    from matplotlib.lines import Line2D
    woot = Line2D([0], [0], marker="*", color='black', linestyle='None', label='artifact solver'),
    plt.legend(handles + [woot],  [PROJECT_LABELS[p] for p in project_names] + ['artifact solver'], loc='upper left', fontsize=FSIZE)
    plt.ylabel(r'query proportion ($\%$)', fontsize=FSIZE, fontname=FNAME)
    plt.xlabel('solver versions and release dates', fontsize=FSIZE, fontname=FNAME)
    plt.ylim(bottom=0, top=9)
    plt.tight_layout()
    plt.savefig("fig/all_paper.pdf")
    plt.close()

def _get_data_time_scatter(rows):
    pf, cfs = 0, 0
    ps, css = 0, 0

    classifier = Classifier("z_test")
    cats = {i: [] for i in Stability }

    scatters = np.zeros((len(rows), 2))
    for i, query_row in enumerate(rows):
        group_blobs = query_row[2]

        plain_res = group_blobs[0][0][0]
        plain_time = group_blobs[0][1][0]
        mutants = np.hstack((group_blobs[0,:,1:], group_blobs[1,:,1:], group_blobs[2,:,1:]))

        cat = classifier.categorize_query(group_blobs)[0]
        cats[cat].append(i)

        valid_indices = mutants[0] == RCode.UNSAT.value
        success = np.sum(valid_indices)
        ts = np.median(mutants[1])
    
        if plain_res != RCode.UNSAT.value:
            pf += 1
            if success == 0:
                cfs += 1
        else:
            ps += 1
            if success == 180:
                css += 1
        scatters[i][0] = plain_time/1000
        scatters[i][1] = ts/1000
    return cats, scatters

def _plot_time_scatter(rows, sp):
    cats, scatters = _get_data_time_scatter(rows)
    # others = list(set(range(len(rows))) - set(cats[Stability.STABLE]) - set(cats[Stability.UNSTABLE]))
    
    stables = cats[Stability.STABLE]
    unstables = cats[Stability.UNSTABLE]
    unsolvables = cats[Stability.UNSOLVABLE] + cats[Stability.UNKNOWN]
    inconclusives = cats[Stability.INCONCLUSIVE]

    sp.scatter(scatters[:,0][stables], scatters[:,1][stables], s=8, color="#78A1BB", label=r"\texttt{stable}")
    sp.scatter(scatters[:,0][unstables], scatters[:,1][unstables], s=8, color="orange", label=r"\texttt{unstable}")
    sp.scatter(scatters[:,0][unsolvables], scatters[:,1][unsolvables], s=8, color="r", marker="s", label=r"\texttt{unsolvable}")
    sp.scatter(scatters[:,0][inconclusives], scatters[:,1][inconclusives], s=8, label=r"\texttt{inconclusive}")
    
    # sp.scatter(scatters[:,0][[cats[Stability.Unk]], scatters[:,1][others], s=8, label="others")
    # print(pf, cfs, ps, css)
    # print(percentage(bounded, len(scatters)), mworse, len(scatters))
    # print(weightstats.ttost_paired(np.array(ys), np.array(xs), -0.57, -0.03))
    # print(weightstats.ttost_paired(np.array(ys), np.array(xs), 1.002, 1.015, transform=np.log))
    sp.fill_between([0.01, 1000],  [0.01 * 1.5, 1000 * 1.5], [0.01, 1000], alpha=0.1, color="green", label=r"$\frac{x}{1.5} < y < 1.5x$")
    sp.fill_between([0.01, 1000],  [0.01, 1000], [0.01 / 1.5, 1000 / 1.5], alpha=0.1, color="green")
    # sp.loglog([0.01, 1000], [0.01, 1000], color="black", linestyle="--",linewidth=0.75)
    sp.set_xlim(left=.1, right=160)
    sp.set_ylim(bottom=.1, top=160)
    sp.set_xscale("log")
    sp.set_yscale("log")
    handles, labels = sp.get_legend_handles_labels()
    order = [2,1,0,3, 4]
    sp.legend([handles[idx] for idx in order],[labels[idx] for idx in order])
    sp.set_aspect('equal', adjustable='box')

def plot_paper_time_scatter():
    figure, axis = plt.subplots(1, 2)
    figure.set_size_inches(7, 4)
    solver = Z3_4_12_1
    for i, cfg in enumerate([D_KOMODO_CFG, FS_VWASM_CFG]):
        rows = load_exp_results(cfg, True, [solver])[solver]
        axis[i].set_title(make_title(cfg, solver), fontsize=FSIZE, fontname=FNAME)
        _plot_time_scatter(rows, axis[i])
    figure.supxlabel("original time (seconds)", fontsize=FSIZE, fontname=FNAME)
    figure.supylabel("median mutant time (seconds)", fontsize=FSIZE, fontname=FNAME)
    plt.tight_layout()
    plt.savefig(f"fig/time_scatter/scatter_paper.pdf")
    plt.close()

def plot_appendix_time_scatter():
    rc, cc = 2, 4
    for cfg in tqdm(ALL_CFGS):
        figure, axis = plt.subplots(rc, cc)
        figure.set_size_inches(15, 8)

        summaries = load_exp_results(cfg, True)
        for index, solver in enumerate(Z3_SOLVERS_ALL):
            sp = axis[int(index/cc)][int(index%cc)]
            rows = summaries[solver]
            _plot_time_scatter(rows, sp)
            sp.set_title(make_title(cfg, solver), fontsize=FSIZE, fontname=FNAME)
        figure.supxlabel("original time (seconds)", fontsize=FSIZE, fontname=FNAME)
        figure.supylabel("median mutant time (seconds)", fontsize=FSIZE, fontname=FNAME)
        plt.tight_layout()
        plt.savefig(f"fig/time_scatter/{cfg.qcfg.name}.pdf")
        plt.close()

def _get_data_time_std(rows):
    classifier = Classifier("z_test")
    classifier.timeout = 6e4 # 1 min

    items = classifier.categorize_queries(rows)
    stables = items['stable']

    dps = [[], [], []]
    for query_row in rows:
        query_path = query_row[0]
        if query_path not in stables:
            continue
        group_blobs = query_row[2]

        for k in range(group_blobs.shape[0]):
            ts = group_blobs[k][1] 
            bs = np.clip(ts, 0, 6e4) / 1000
            dps[k].append(np.std(bs))
    return dps

def _plot_time_std(rows, sp):
    y_bound = 0
    x_bound = 0
    dps = _get_data_time_std(rows)
    perturbs = [str(p) for p in cfg.qcfg.enabled_muts]

    for i in range(len(perturbs)):
        xs, ys = get_cdf_pts(dps[i])
        ys = np.flip(ys)
        try:
            start = np.where(xs > 1)[0][0]
        except:
            start = -1
        y_bound = max(ys[start-1], y_bound)
        x_bound = max(np.max(xs), x_bound)
        label = MUTATION_LABELS[perturbs[i]]
        color = MUTATION_COLORS[perturbs[i]]
        sp.plot(xs, ys, label=label, color=color)
    sp.set_xlim(left=1)
    ticks = [1, 5, 10, 15, 20]
    sp.set_xticks(ticks)
    sp.set_ylim(bottom=0, top=y_bound)

def plot_appendix_time_std():
    rc, cc = 2, 4

    for cfg in tqdm(ALL_CFGS):
        figure, axis = plt.subplots(rc, cc)
        figure.set_size_inches(15, 8)
        summaries = load_exp_results(cfg, True)
        for index, solver in enumerate(Z3_SOLVERS_ALL):
            sp = axis[int(index/cc)][int(index%cc)]
            rows = summaries[solver]
            _plot_time_std(rows, sp)
            sp.set_title(make_title(cfg, solver), fontsize=FSIZE, fontname=FNAME)
            sp.legend()
        figure.supylabel(r"proportion of queries exceding ($\%$)", fontsize=FSIZE, fontname=FNAME)
        figure.supxlabel("time standard deviation (seconds)", fontsize=FSIZE, fontname=FNAME)
        plt.tight_layout()
        plt.savefig(f"fig/time_stable/{cfg.qcfg.name}.pdf")
        plt.close()    

def plot_paper_time_std():
    # figure, axis = plt.subplots(1, 2)
    # figure.set_size_inches(7, 4)
    # cfg = D_KOMODO_CFG
    # summaries = load_exp_results(cfg, True)
    
    # for index, solver in enumerate([cfg.qcfg.project.orig_solver, Z3_4_12_1]):
    #     rows = summaries[solver]
    #     axis[index].set_title(make_title(cfg, solver), fontsize=FSIZE, fontname=FNAME)
    #     _plot_time_std(rows, axis[index])
    #     axis[index].set_ylim(bottom=0, top=12)
    # axis[0].legend()
    # figure.supylabel(r"proportion of queries" "\n" r"above threshold ($\%$)", fontsize=FSIZE, fontname=FNAME)
    # figure.supxlabel("time standard deviation (seconds)", fontsize=FSIZE, fontname=FNAME)
    # plt.tight_layout()
    # plt.savefig(f"fig/time_stable/std_paper.pdf")
    # plt.close()
    figure, axis = plt.subplots(1, 2, figsize=(7, 4))
    # figure.set_size_inches(7, 4.2)
    cfg = D_KOMODO_CFG
    
    solver = Z3_4_12_1
    for index, cfg in enumerate([D_KOMODO_CFG, FS_DICE_CFG]):
        sp = axis[index]
        rows = load_exp_results(cfg, True, [solver])[solver]
        _plot_time_std(rows, sp)
        sp.set_title(make_title(cfg, solver), fontsize=FSIZE, fontname=FNAME)
        sp.legend()

    figure.supylabel(r"proportion of queries exceding ($\%$)", fontsize=FSIZE, fontname=FNAME)
    figure.supxlabel("time standard deviation (seconds)", fontsize=FSIZE, fontname=FNAME)
    plt.tight_layout()
    plt.savefig(f"fig/time_stable/std_paper.pdf")
    plt.close()    
    

def _async_cutoff_categories(categories, i, rows, perturbs):
    classifier = Classifier("z_test")
    classifier.timeout = i * 1e3
    cur = {p: set() for p in perturbs + ["unsolvable", "unstable", "intersect"]}

    for query_row in rows:
        plain_path = query_row[0]
        group_blobs = query_row[2]
        cat, votes = classifier.categorize_query(group_blobs)
        if cat == Stability.UNSTABLE:
            cur["unstable"].add(plain_path)
        elif cat == Stability.UNSOLVABLE:
            cur["unsolvable"].add(plain_path)
        for k, p in enumerate(perturbs):
            if votes[k] == Stability.UNSTABLE:
                cur[p].add(plain_path)
        if set(votes.values()) == {Stability.UNSTABLE}:
            # if all of the perturbations is unstable
            cur["intersect"].add(plain_path)

    assert(len(cur["intersect"]) <= len(cur["rseed"]))
    categories[i] = cur

def _mp_get_all_cutoff_categories(rows, cutoffs, perturbs):
    manager = mp.Manager()
    pool = mp.Pool(processes=8)
    categories = manager.dict()

    for i in cutoffs:
        # print(i)
        # _async_cutoff_categories(categories, i, rows, perturbs)
        pool.apply_async(_async_cutoff_categories, 
                         args=(categories, i, rows, perturbs,))
    pool.close()
    pool.join()
    return categories

def _plot_pert_diff(rows, sp):
    perturbs = [str(p) for p in cfg.qcfg.enabled_muts]
    cutoffs = np.arange(10, 61, 0.5)

    top = 0
    total = len(rows)

    categories = _mp_get_all_cutoff_categories(rows, cutoffs, perturbs)
    keys = ["unstable"] + perturbs + ["unsolvable", "intersect"]
    points = {p:[] for p in keys}

    for j in cutoffs:
        for k, v in categories[j].items():
            points[k].append(percentage(len(v), total))

    for k in points:
        if k == "unsolvable":
            continue
        l = MUTATION_LABELS[k] if k in MUTATION_LABELS else k
        if k == "unstable":
            l = r"\texttt{unstable}" + "(all methods)"
        sp.plot(cutoffs, points[k], label=l, color=MUTATION_COLORS[k], linewidth=1.5)
        top = max(top, max(points[k]))

    sp.set_xlim(left=min(cutoffs), right=60)
    sp.set_ylim(bottom=0)
    sp.set_xticks([10, 20, 30, 40, 50, 60])

def plot_appendix_pert_diff():
    rc, cc = 2, 4

    for cfg in tqdm(ALL_CFGS):
        figure, axis = plt.subplots(rc, cc)
        figure.set_size_inches(15, 8)
        summaries = load_exp_results(cfg, True)
        for index, solver in enumerate(Z3_SOLVERS_ALL):
            sp = axis[int(index/cc)][int(index%cc)]
            rows = summaries[solver]
            _plot_pert_diff(rows, sp)
            sp.legend()
            sp.set_title(make_title(cfg, solver), fontsize=FSIZE, fontname=FNAME)
        figure.supylabel(r"proportion of queries ($\%$)", fontsize=FSIZE, fontname=FNAME)
        figure.supxlabel("time limit (seconds)", fontsize=FSIZE, fontname=FNAME)
        plt.tight_layout()

        plt.savefig(f"fig/pert_diff/{cfg.qcfg.name}.pdf")
        plt.close()

def plot_paper_pert_diff():
    figure, axis = plt.subplots(1, 2)
    figure.set_size_inches(7, 4)
    
    solver = Z3_4_12_1
    for index, cfg in enumerate([D_KOMODO_CFG, D_FVBKV_CFG]):
        sp = axis[index]
        rows = load_exp_results(cfg, True, [solver])[solver]
        _plot_pert_diff(rows, sp)
        sp.set_title(make_title(cfg, solver), fontsize=FSIZE, fontname=FNAME)
        sp.legend()

    # cfg = D_FVBKV_CFG
    # summaries = load_exp_results(cfg, True)
    # for index, solver in enumerate([cfg.qcfg.project.orig_solver, Z3_4_12_1]):
    #     sp = axis[1][index]
    #     rows = summaries[solver]
    #     _plot_pert_diff(rows, sp)
    #     sp.set_ylim(top=3.5)
    #     sp.set_title(make_title(cfg, solver), fontsize=FSIZE, fontname=FNAME)
    # axis[1][0].legend()

    figure.supylabel(r"proportion of queries ($\%$)", fontsize=FSIZE, fontname=FNAME)
    figure.supxlabel("time limit (seconds)", fontsize=FSIZE, fontname=FNAME)
    plt.tight_layout()
    plt.savefig(f"fig/pert_diff/pert_paper.pdf")
    plt.close()

# def _pert_cutoff(cfg, sp):
def _get_data_time_cutoff(rows, cutoffs, steps):
    perturbs = [str(p) for p in cfg.qcfg.enabled_muts]

    categories = _mp_get_all_cutoff_categories(rows, cutoffs, perturbs)
    total = len(rows)
    unstables = [percentage(len(categories[i]["unstable"]), total) for i in cutoffs]
    unsolvables = [percentage(len(categories[i]["unsolvable"]), total) for i in cutoffs]
    
    diffs = [[] for _ in steps]
    for j, step in enumerate(steps):
        changes = []
        for i in cutoffs:
            if i + step > cutoffs[-1]:
                continue
            curr = categories[i]
            next = categories[i+step]
            changes.append(percentage(len(curr["unstable"].intersection(next["unstable"])), total))
        diffs[j] = changes
    
    # print("diffs = ", diffs)
    # print("untables = ", untables)
    # print("unsolvables = ", unsolvables)
    return diffs, unstables, unsolvables

def _plot_ext_cutoff(rows, sp, max_time, steps=[]):
    cutoffs = [i for i in range(10, max_time+1, 1)]

    # name = cfg.qcfg.name
    diffs, unstables, unsolvables = _get_data_time_cutoff(rows, cutoffs, steps)
    sp.plot(cutoffs, unsolvables,
            label=r"\texttt{unsolvable}",color=MUTATION_COLORS["unsolvable"], linewidth=1.5)
    sp.plot(cutoffs, unstables,
            label=r"\texttt{unstable}" + "(+0s)", color=MUTATION_COLORS["unstable"], linewidth=1.5)
    step_colors = ["#A6BDD7", "#817066", "#F6768E"]
    for j, step in enumerate(steps):
        changes = diffs[j]
        sp.plot(cutoffs[:len(changes)], changes,
                label= r"\texttt{unstable}" + f"(+{step}s)",  linestyle='--', color=step_colors[j], linewidth=1.5)
        sp.vlines(cutoffs[-1]-step,
                ymin=0, ymax=changes[-1], linestyle='--', color=step_colors[j], linewidth=1.5)

    sp.set_xlim(left=min(cutoffs), right=max_time)
    sp.set_ylim(bottom=0)
    sp.set_xticks([10, 30, 60, 90, 120, 150])

def plot_appendix_ext_cutoff():
    rc, cc = 3, 2
    figure, axis = plt.subplots(rc, cc)
    solver = Z3_4_12_1
    index = 0
    figure.set_size_inches(15, 12)

    for cfg in tqdm(ALL_CFGS):
        summaries = load_exp_results(cfg, True)
        sp = axis[int(index/cc)][int(index%cc)]
        rows = summaries[solver]
        _plot_ext_cutoff(rows, sp, 150, [10, 30, 60])
        sp.set_title(make_title(cfg, solver), fontsize=FSIZE, fontname=FNAME)
        sp.legend(ncol=3)
        index += 1

    figure.supylabel(r"proportion of queries ($\%$)", fontsize=FSIZE, fontname=FNAME)
    figure.supxlabel("time limit (seconds)", fontsize=FSIZE, fontname=FNAME) 
        
    plt.tight_layout()
    plt.savefig(f"fig/time_cutoff/time_ext.pdf")
    plt.close()    

def plot_paper_ext_cutoff():
    figure, axis = plt.subplots(2, 1)
    figure.set_size_inches(7, 6)
    solver = Z3_4_12_1
    for index, cfg in enumerate([D_KOMODO_CFG, D_FVBKV_CFG]):
        sp = axis[index]
        rows = load_exp_results(cfg, True)[solver]
        _plot_ext_cutoff(rows, sp, 150, [10, 30, 60])
        sp.set_title(make_title(cfg, solver), fontsize=FSIZE, fontname=FNAME)
        sp.set_ylim(bottom=0, top=8)
    
    axis[1].legend()
    figure.supylabel(r"proportion of queries ($\%$)", fontsize=FSIZE, fontname=FNAME)
    figure.supxlabel("time limit (seconds)", fontsize=FSIZE, fontname=FNAME) 
    plt.tight_layout()
    plt.savefig(f"fig/time_cutoff/cutoff_paper.pdf")
    plt.close()

def create_benchmark(cfgs=ALL_CFGS):
    benchmark_path = "data/benchmark"
    
    unstable_core_path = f"{benchmark_path}/unstable_core"
    unstable_ext_path = f"{benchmark_path}/unstable_ext"
    stable_core_path = f"{benchmark_path}/stable_core"
    stable_ext_path = f"{benchmark_path}/stable_ext"

    os.system(f"mkdir -p {unstable_core_path}")
    os.system(f"mkdir -p {unstable_ext_path}")
    os.system(f"mkdir -p {stable_core_path}")
    os.system(f"mkdir -p {stable_ext_path}")
        
    classifier = Classifier("z_test")
    classifier.timeout = 6e4 # 1 min
    # classifier.res_stable = 80

    for cfg in cfgs:
        print(cfg.get_project_name())
        unss = []
        summaries = load_exp_results(cfg, solvers=[cfg.qcfg.project.orig_solver, Z3_4_12_1])
        for solver in [cfg.qcfg.project.orig_solver, Z3_4_12_1]:
            rows = summaries[solver]
            items = classifier.categorize_queries(rows)
            unss.append(items)
        core = unss[0]['unstable'].intersection(unss[1]['unstable'])
        ext = unss[1]['unstable'] - core
        print("unstable core: ", len(core))
        print("unstable ext:", len(ext))
        
        stables = items['stable']
        
        # stable ext
        maybes = set()
        # stable core
        stable_core = set()

        for query_row in rows:
            query_path = query_row[0]
            if query_path not in stables:
                continue
            group_blobs = query_row[2]

            std = 0
            combined = np.concatenate((group_blobs[:,1][0], group_blobs[:,1][1], group_blobs[:,1][2]))
            std_combined = np.std(combined) / 1000

            # going thru each perturb
            for i in range(3):
                times = group_blobs[:,1][i]
                times = np.clip(times, 0, 6e4) / 1000
                std = max(std, np.std(times))

            # std = np.std(np.clip(group_blobs[0][1], 0, 61e3) / 1000)
            if std > 6:
                maybes.add(query_path)
                    # maybes[query_path] = np.std(bs)
            # std of all groups is less than 1
            elif std_combined < 1:
                stable_core.add(query_path)

        # randomly sample from stable_core:
        random.seed(4)
        sampled_core = random.sample(sorted(list(stable_core)), 30)

        print("stable core:", len(sampled_core), f" (original: {len(stable_core)})")
        print("stable ext:", len(maybes))
        
        # add all unstable core 
        for filename in core:
            shutil.copyfile(filename, f"{unstable_core_path}/{cfg.get_project_name()}-{filename.split('/')[2]}")
#           print("added: ", filename)

        # add all unstable ext
        for filename in ext:
            shutil.copyfile(filename, f"{unstable_ext_path}/{cfg.get_project_name()}-{filename.split('/')[2]}")

        # add all stable core
        for filename in sampled_core:
            shutil.copyfile(filename, f"{stable_core_path}/{cfg.get_project_name()}-{filename.split('/')[2]}")

        # add all stable ext
        for filename in maybes:
            shutil.copyfile(filename, f"{stable_ext_path}/{cfg.get_project_name()}-{filename.split('/')[2]}")


skip = {"attest.vad",
"attest_helpers.vad",
"attest_input.vad",
"sha/sha-Seqs.s.dfy",
"sha/sha-bit-vector-lemmas.i.dfy",
"sha/sha-hmac-helpers.i.dfy",
"sha/sha-hmac.vad",
"sha/sha-hmac_common.s.dfy",
"sha/sha-memory-helpers.i.dfy",
"sha/sha-sha256-api.vad",
"sha/sha-sha256-block-data-order.vad",
"sha/sha-sha256-body-00-15.vad",
"sha/sha-sha256-body-16-xx.vad",
"sha/sha-sha256-body-helpers.vad",
"sha/sha-sha256-helpers.i.dfy",
"sha/sha-sha256-invariants.i.dfy",
"sha/sha-sha256-one-block.vad",
"sha/sha-sha256.i.dfy",
"sha/sha-sha256.s.dfy",
"sha/sha-sha_common.s.dfy",
"verify.vad",
"verify_input.vad",
"words_and_bytes.i.dfy",
"words_and_bytes.s.dfy",
"words_and_bytes_isolated.i.dfy"}

def locality_analysis(cfg):
    summaries = load_exp_results(cfg, solvers=[Z3_4_12_1])
    c = Classifier("z_test")
    c.timeout = 6e4
    counts = {}
    summary = summaries[Z3_4_12_1]
    fnames = set()
    for row in summary:
        group_blobs = row[2]
        fname = row[0].split(".dfy")[0][32:]

        if "secprop-" in fname:
            fname = "secprop/" + fname[8:]
        elif "sha-" in fname:
            fname = "sha/" + fname[:]

        if fname.endswith(".gen"):
            fname = fname.replace(".gen", ".vad")
        else:
            fname = fname + ".dfy"
        fnames.add(fname)
        if fname in skip :
            continue

        if fname not in counts:
            counts[fname] = [0, 0]
        
        counts[fname][0] += 1
        if c.categorize_query(group_blobs)[0] == Stability.UNSTABLE:
            counts[fname][1] += 1
    total, us = 0, 0
    for fname in counts:
        # print(fname, counts[fname][0])
        total += counts[fname][0]
        us += counts[fname][1]
    print(us, total, us * 100 / total)
    # print(counts)

def plot_appendix_sizes():
    # figure, axis = setup_fig(1, 2)
    x_max = 0
    for cfg in [D_LVBKV_CFG, D_FVBKV_CFG, D_KOMODO_CFG, FS_DICE_CFG, FS_VWASM_CFG, S_KOMODO_CFG]:
        clean_dir = cfg.qcfg.project.clean_dirs[Z3_4_11_2]
        paths = list_smt2_files(clean_dir)
        sizes = [] 
        for path in paths:
            sizes.append(os.path.getsize(path) / 1024 / 1024)
        n = len(sizes)
        label = PROJECT_LABELS[cfg.qcfg.name]
        color = PROJECT_COLORS[cfg.qcfg.name]
        x_max = max(x_max, np.max(sizes))
        plt.plot(np.sort(sizes), np.arange(n), label=label, color=color, linewidth=1.5)
        plt.plot(np.max(sizes), n, marker="o", color=color, markersize=5)
        align = "left"
        if cfg == D_FVBKV_CFG:
            align = "right"
        plt.text(np.max(sizes)-0.2, n+80, label,  fontname=FNAME, horizontalalignment=align)

    # plt.legend()
    # plt.xscale("log")
    plt.ylim(bottom=0)
    plt.xlim(left=0, right=x_max)
    plt.ylabel("cumulative query count",  fontsize=FSIZE, fontname=FNAME)
    plt.xlabel("size (MB)",  fontsize=FSIZE, fontname=FNAME) 

    plt.tight_layout()
    plt.savefig("fig/sizes.pdf")    

def _plot_srs(rows, sp):
    dps = np.zeros((len(rows), 3))
    for query_row in rows:
        group_blobs = query_row[2]

        for k in range(len(group_blobs)):
            success = count_within_timeout(group_blobs[k], RCode.UNSAT, timeout=6e4)
            dps[rows.index(query_row), k] = percentage(success, 61)
    end = 0
    perturbs = [str(p) for p in cfg.qcfg.enabled_muts]
    
    for i, m in enumerate(perturbs):
        label = MUTATION_LABELS[m]
        color = MUTATION_COLORS[m]
        xs, ys = get_cdf_pts(dps[:,i])
        end = max(ys[np.argmax(xs > 99)], end)
        sp.plot(xs, ys, label=label, color=color)
    sp.legend()
    sp.set_xlim(left=0, right=100)
    sp.set_ylim(bottom=0, top=end)

def plot_appendix_srs():
    # cc = 2
    # figure, axis = plt.subplots(6, 1, figsize=(7, 24))
    # figure.set_size_inches(7, 4)
    rc, cc = 2, 4

    for cfg in tqdm(ALL_CFGS):
        figure, axis = plt.subplots(rc, cc)
        figure.set_size_inches(15, 8)
        summaries = load_exp_results(cfg, True)
        for index, solver in enumerate(Z3_SOLVERS_ALL):
            sp = axis[int(index/cc)][int(index%cc)]
            rows = summaries[solver]
            _plot_srs(rows, sp)
            sp.set_title(make_title(cfg, solver), fontsize=FSIZE, fontname=FNAME)
        figure.supxlabel(r"mutant success rate ($\%$)", fontsize=FSIZE, fontname=FNAME)
        figure.supylabel(r"cumulative proportion of queries ($\%$)", fontsize=FSIZE, fontname=FNAME)
        
        plt.tight_layout()
        plt.savefig(f"fig/sr_cdf/{cfg.qcfg.name}.pdf")
        plt.close()

# def count_timeouts(cfg):
#     summaries = load_solver_summaries(cfg, skip_unknowns=True)
#     c = Classifier("z_test")
#     c.timeout = 15e4

#     summary = summaries[Z3_4_12_1]
#     counts = []
#     for row in summary:
#         group_blobs = row[2]
#         # combined = np.concatenate((group_blobs[:,1][0], group_blobs[0,:,1:][1], group_blobs[0,:,1:][2]))
#         if c.categorize_query(group_blobs) != Stability.UNSTABLE:
#             continue

#         combined = np.hstack((group_blobs[0,:,:], group_blobs[1,:,1:], group_blobs[2,:,1:]))
#         combined = combined.T

#         to = 0
#         fs = 0
#         for (res, time) in combined:
#             if time >= 15e4:
#                 to += 1
#                 fs += 1
#             elif res != RCode.UNSAT.value:
#                 fs += 1
#         if fs == 0:
#             continue
#         # if to == 0:
#         #     print(combined.T)
#         counts.append(percentage(to, fs))
#     print(np.mean(counts))
#         # success = blob[0] == rcode.value
#         # none_timeout = blob[1] < timeout
#         # success = np.sum(np.logical_and(success, none_timeout))
            
#         # count_within_timeout(group_blobs[i], RCode.UNSAT, timeout=6e4)

# def compare_vbkvs(linear, dynamic):
#     dfiles, lfiles = set(), set()
#     for k, v in FILE_MAP.items():
#         dfiles |= set(v[0])
#         lfiles |= set(v[1])
#     # print(len(lfiles))
#     # print(len(dfiles))

#     classifier = Classifier("z_test")
#     classifier.timeout = 61e4
#     # th.unsolvable = 20
#     # th.res_stable = 80

#     l_filtered = set()
#     for query in linear.samples[Z3_4_12_1]:
#         for f in lfiles:
#             if "-" + f in query:
#                 l_filtered.add(query)
#     d_filtered = set()
#     for query in dynamic.samples[Z3_4_12_1]:
#         for f in dfiles:
#             if "-" + f in query:
#                 d_filtered.add(query)
#                 break

#     print(len(l_filtered))
#     print(len(d_filtered))

#     # data = np.zeros((4, len(Stability)))

#     l_summary = load_solver_summary(linear, Z3_4_12_1, get_unknowns(linear))
#     # l_categories = categorize_queries(l_summary, classifier)
#     pts = []
#     xs = []
#     ys = []
#     maybes = 0

#     for query_row in l_summary:
#         # if query_row[0] not in l_filtered:
#         #     continue
#         group_blobs = query_row[2]
#         res = classifier.categorize_query(group_blobs, None)

#         if res != Stability.STABLE:
#             continue
        
#         mean = 0
#         std = 0
        
#         for i in range(3):
#             times = group_blobs[:,1][i]
#             times = np.clip(times, 0, 6e4) / 1000
#             cur = np.std(times)
#             if std < cur:
#                 mean = np.mean(times)
#                 std = cur
        
#         if std < 1 and mean > 15:
#             maybes += 1
        
#         xs.append(mean)
#         ys.append(std)

#     plt.scatter(xs, ys, label="linear", s=2, alpha=0.5)
#     print(maybes)

#     maybes = 0

#     d_summary = load_solver_summary(dynamic, Z3_4_12_1, get_unknowns(dynamic))

#     xs = []
#     ys = []
#     for query_row in d_summary:
#         # if query_row[0] not in d_filtered:
#         #     continue
#         group_blobs = query_row[2]
#         res = classifier.categorize_query(group_blobs, None)

#         if res != Stability.STABLE:
#             continue
        
#         mean = 0
#         std = 0
        
#         for i in range(3):
#             times = group_blobs[:,1][i]
#             times = np.clip(times, 0, 6e4) / 1000
#             cur = np.std(times)
#             if std < cur:
#                 mean = np.mean(times)
#                 std = cur
        
#         if std < 1 and mean > 15:
#             maybes += 1
        
#         xs.append(mean)
#         ys.append(std)

#     plt.scatter(xs, ys, label="dynamic", marker="x", s=2)
#     plt.xlim(left=1)
#     print(maybes)
    
#     # print(len(d_summary))
#     # pts = []
#     # # d_categories = categorize_queries(d_summary, classifier)
#     # for query_row in d_summary:
#     #     if query_row[0] not in d_filtered:
#     #         continue
#     #     group_blobs = query_row[2] 
#     #     if group_blobs[0][0][0] == RCode.UNSAT.value:
#     #         pts.append(group_blobs[0][1][0] / 1000)
        
#     # xs, ys = get_cdf_pts(pts)
#     # # ys = np.flip(ys)
#     # plt.plot(xs, ys, label="dynamic")
#     # plt.xlim(left=5)
#     # plt.ylim(bottom=98, top=100)

#     plt.legend()
#     plt.tight_layout()
#     plt.savefig("fig/compare.pdf")

### unsat core figures:

def get_unsat_core_stats(project):
    # open "data/unsat_core.db" and get rows 
    con, cur = get_cursor("data/unsat_core.db")
    # for each row, get the 1.) unsat core path 2.) original query path 3.) original query time 4.) unsat core time 5.) original query size 6.) unsat core size
    get_size = cur.execute(f"SELECT query_path FROM {project.name.upper()}_MIN_ASSERTS_z3_4_8_5")
    project_name_caps = ""
    if "_z3" in project.name:
        project_name_caps = project.name[:-3].upper()
    else:
        project_name_caps = project.name.upper()
    project_name = project_name_caps.lower()
    original_table_name = f"{project_name_caps}_z3_4_8_5"
    size_res = []
    for query_path in get_size.fetchall():
        query_name = query_path[0].split("/")[-1]
        core_path = query_path[0]
        original_path = project.original_root + query_name
        original_size = os.path.getsize(original_path)
        unsat_size = os.path.getsize(core_path)
        size_res.append(unsat_size / original_size)
    for check in size_res:
        if check > 1 or check <= 0: print(f"error: {check}")

    get_time = cur.execute(f"SELECT query_path, elapsed_milli FROM {project.name.upper()}_MIN_ASSERTS_z3_4_8_5 WHERE result_code = 'unsat' ")
    mariposa_con, mariposa_cur = get_cursor("data/mariposa.db")
    mariposa_cur.execute(f"SELECT query_path, elapsed_milli FROM {original_table_name} WHERE query_path like 'data%' ")
    time_dict = dict(mariposa_cur.fetchall())
    time_res = []
    for query_path, unsat_time in get_time.fetchall():
        query_name = query_path.split("/")[-1]
        core_path = query_path
        original_path = f"data/{project.name}_clean/{query_name}"
        original_time = time_dict[original_path]
        time_res.append(unsat_time / original_time)

    # return a tuple of lists ([size ratio list], [time ratio list]) for time and size ratio graphs
    return [size_res, time_res]

def plot_size_reduction_graph():
    fig, ax = plt.subplots()
    ax.set_xlim(left=0.0, right=1.0)
    ax.set_title('all projects size ratio cdf')
    ax.set_ylabel("cumulative proportion of queries (\%)")
    ax.set_xlabel("size ratio (minimized asserts query filesize / original query filesize)")
    for project in PROJECTS:
        project_name_caps = ""
        if "_z3" in project.name:
            project_name_caps = project.name[:-3].upper()
        else:
            project_name_caps = project.name.upper()
        size_res = get_unsat_core_stats(project)[0]
        xs, ys = get_cdf_pts(size_res)
        label = PROJECT_LABELS[project_name_caps]
        color = PROJECT_COLORS[project_name_caps]
        ax.plot(xs, ys, label=label, color=color, linewidth=0.5)
        ax.plot(np.max(xs), np.max(ys), marker="o", color=color, markersize=2)
    plt.legend(loc='best')
    plt.savefig(f"fig/unsat_core/all_size.pdf")
    plt.close()
    


def plot_time_reduction_graph_zoomed():
    fig, ax = plt.subplots()
    ax.set_xlim(left=0.0, right=2.0)
    ax.set_title('all projects runtime ratio cdf zoomed')
    ax.set_ylabel("cumulative proportion of queries (\%)")
    ax.set_xlabel("runtime ratio (minimized asserts query runtime / original query runtime)")
#   ax.set_xscale("log")
#   ax.set_yscale("log")
    for project in PROJECTS:
        project_name_caps = ""
        if "_z3" in project.name:
            project_name_caps = project.name[:-3].upper()
        else:
            project_name_caps = project.name.upper()
        time_res = get_unsat_core_stats(project)[1]
        xs, ys = get_cdf_pts(time_res)
        label = PROJECT_LABELS[project_name_caps]
        color = PROJECT_COLORS[project_name_caps]
        ax.plot(xs, ys, label=label, color=color, linewidth=0.5)
        ax.plot(np.max(xs), np.max(ys), marker="o", color=color, markersize=2)
    plt.legend(loc='best')
    plt.savefig(f"fig/unsat_core/all_time_zoomed.pdf")
    plt.close()


def plot_time_reduction_graph():
    fig, ax = plt.subplots()
    ax.set_title('all projects runtime ratio cdf')
    ax.set_ylabel("cumulative proportion of queries (\%)")
    ax.set_xlabel("runtime ratio (minimized asserts query runtime / original query runtime)")
    ax.set_xscale("log")
    for project in PROJECTS:
        project_name_caps = ""
        if "_z3" in project.name:
            project_name_caps = project.name[:-3].upper()
        else:
            project_name_caps = project.name.upper()
        time_res = get_unsat_core_stats(project)[1]
        xs, ys = get_cdf_pts(time_res)
        label = PROJECT_LABELS[project_name_caps]
        color = PROJECT_COLORS[project_name_caps]
        ax.plot(xs, ys, label=label, color=color, linewidth=0.5)
        ax.plot(np.max(xs), np.max(ys), marker="o", color=color, markersize=2)
    plt.legend(loc='best')
    plt.savefig(f"fig/unsat_core/all_time.pdf")
    plt.close()
    

def get_size_vs_time_data(db_path, table_name, query_root=""):
    con, cur = get_cursor(db_path)
    res = cur.execute(f"SELECT query_path, elapsed_milli FROM {table_name} WHERE result_code = 'unsat' and query_path like 'data%' ")
    pair = ([], [])
    for query_path, time in res.fetchall():
        query_name = query_path.split("/")[-1]
        file_size = os.path.getsize(query_root + query_name)
        pair[0].append(file_size)
        pair[1].append(time)
    return pair

def plot_size_vs_time_correlations():
    fig, ax = plt.subplots()
    ax.set_title('all projects size vs time correlations')
    ax.set_xlabel("file size (MB)")
    ax.set_ylabel("time (seconds)")
    for i, project in enumerate(PROJECTS):
        project_name_caps = ""
        if "_z3" in project.name:
            project_name_caps = project.name[:-3].upper()
        else:
            project_name_caps = project.name.upper()
        project_name = project_name_caps.lower()
        original_table_name = f"{project_name_caps}_z3_4_8_5"
        xs, ys = get_size_vs_time_data("data/mariposa.db", original_table_name, project.original_root)
        xs = [x/1000000 for x in xs]
        ys = [y/1000 for y in ys]
        label = PROJECT_LABELS[project_name_caps]
        color = PROJECT_COLORS[project_name_caps]
        # scatter plot xs and ys
        ax.scatter(xs, ys, label=label, color=color, s=1)
    ax.legend(loc="best")
    plt.savefig(f"fig/unsat_core/size_vs_time.pdf")
    plt.close()

import statsmodels.formula.api as smf
import pandas as pd
def plot_size_vs_time_regression():
    fig, ax = plt.subplots()
    ax.set_title('all projects size vs time correlations w/ regression')
    ax.set_xlabel("file size (MB)")
    ax.set_ylabel("time (seconds)")
    ax.set_xlim(left=-1,right=30)
    xss = []
    yss = []
    for i, project in enumerate(PROJECTS):
        project_name_caps = ""
        if "_z3" in project.name:
            project_name_caps = project.name[:-3].upper()
        else:
            project_name_caps = project.name.upper()
        project_name = project_name_caps.lower()
        original_table_name = f"{project_name_caps}_z3_4_8_5"
        xs, ys = get_size_vs_time_data("data/mariposa.db", original_table_name, project.original_root)
        xs = [x/1000000 for x in xs]
        ys = [y/1000 for y in ys]
        xss += xs; yss += ys
        label = PROJECT_LABELS[project_name_caps]
        color = PROJECT_COLORS[project_name_caps]
        # scatter plot xs and ys
        ax.scatter(xs, ys, label=label, color=color, s=.5, alpha=.5)
    # regression on xss, yss
    xss = np.array(xss); yss = np.array(yss)
    model = smf.quantreg('time ~ size', pd.DataFrame({'size':xss, 'time':yss})).fit(q=.001)
    y_line = lambda a, b: a + b * xss
    y = y_line(model.params['Intercept'],
               model.params['size'])
    y_another_line = y_line(2+ model.params['Intercept'],
               model.params['size'])
    # count number of points falling below y_another_line
    count = 0
    for i in range(len(xss)):
        if yss[i] < y_another_line[i]:
            count += 1
    print(f"percentage of queries inside 2 seconds lines: {count} / {len(xss)}:")
    print(count / len(xss))
    print(model.summary())
    ax.plot(xss, y, color="black", lw=.5, label=f".001 (slope = {model.params['size']})")
    ax.plot(xss, y_another_line, color="red", lw=.5, label=".001 line + 2 secs")
    ax.legend(loc="best")
    plt.savefig(f"fig/unsat_core/size_vs_time_regression.pdf")
    plt.close()

def plot_size_vs_time_regression_unsat_core():
    fig, ax = plt.subplots()
    ax.set_title('all projects min asserts size vs time correlations w/ regression')
    ax.set_xlabel("file size (MB)")
    ax.set_ylabel("time (seconds)")
    ax.set_xlim(left=-.5,right=13)
    xss = []
    yss = []
    for i, project in enumerate(PROJECTS):
        project_name_caps = ""
        if "_z3" in project.name:
            project_name_caps = project.name[:-3].upper()
        else:
            project_name_caps = project.name.upper()
        project_name = project_name_caps.lower()
        original_table_name = f"{project.name.upper()}_MIN_ASSERTS_z3_4_8_5"
        xs, ys = get_size_vs_time_data("data/unsat_core.db", original_table_name, project.min_assert_root)
        xs = [x/1000000 for x in xs]
        ys = [y/1000 for y in ys]
        xss += xs; yss += ys
        label = PROJECT_LABELS[project_name_caps]
        color = PROJECT_COLORS[project_name_caps]
        # scatter plot xs and ys
        ax.scatter(xs, ys, label=label, color=color, s=.5, alpha=.5)
    # regression on xss, yss
    xss = np.array(xss); yss = np.array(yss)
    model = smf.quantreg('time ~ size', pd.DataFrame({'size':xss, 'time':yss})).fit(q=.001)
    y_line = lambda a, b: a + b * xss
    y = y_line(model.params['Intercept'],
               model.params['size'])
    y_another_line = y_line(2+ model.params['Intercept'],
               model.params['size'])
    # count number of points falling below y_another_line
    count = 0
    for i in range(len(xss)):
        if yss[i] < y_another_line[i]:
            count += 1
    print(f"percentage of queries inside 2 seconds lines: {count} / {len(xss)}:")
    print(count / len(xss))
    print(model.summary())
    ax.plot(xss, y, color="black", lw=.5, label=f".001 (slope = {model.params['size']})")
    ax.plot(xss, y_another_line, color="red", lw=.5, label=".001 line + 2 secs")
    ax.legend(loc="best")
    plt.savefig(f"fig/unsat_core/size_vs_time_regression_unsat_core.pdf")
    ax.set_ylim(bottom=-1,top=40)
    plt.savefig(f"fig/unsat_core/size_vs_time_regression_unsat_core_zoomed.pdf")
    plt.close()

def plot_pie_chart():
    fig, axs = plt.subplots(nrows=2, ncols=3, figsize=(30,10))
    for i, project in enumerate(PROJECTS):
        og_unsat = set()
        og_timeout = set()
        og_unknown = set()
        min_unsat = set()
        min_timeout = set()
        min_unknown = set()
        original_queries_table = f"{project.name.upper()}_UNSAT_CORE_z3_4_8_5"
        min_queries_table = f"{project.name.upper()}_MIN_ASSERTS_z3_4_8_5"
        con, cur = get_cursor("data/unsat_core.db")
        res = cur.execute(f"SELECT query_path, result_code FROM {original_queries_table}")
        for query_path, result in res:
            query = query_path.split("/")[-1]
            if result == "unsat": og_unsat.add(query)
            elif result == "timeout": og_timeout.add(query)
            elif result == "unknown": og_unknown.add(query)
        res = cur.execute(f"SELECT query_path, result_code FROM {min_queries_table}")
        for query_path, result in res:
            query = query_path.split("/")[-1]
            if result == "unsat": min_unsat.add(query)
            elif result == "timeout": min_timeout.add(query)
            elif result == "unknown": min_unknown.add(query)
        print(project.name)
        values = [len(og_timeout), len(og_unknown), len(min_timeout), len(min_unknown), len(min_unsat)]
        val_sum = np.sum(values)
        percs = [ "{:.1%}".format(x / val_sum ) for x in values]
        print(percs)
        labels = ["original query timeout ", "original query unknown", "original query unsat and minimized query timeout", "original query unsat and minimized query unknown", "original query unsat and\nminimized query unsat"]
        labels = [f"{label} (${percs[i][:-1]}\%$)" for i, label in enumerate(labels)]
        explode = [0.2,0.2,0,0,0]
        colors = [
            "#803E75", # Strong Purple
            "#FF6800", # Vivid Orange
            "#A6BDD7", # Very Light Blue
            "#FFB300", # Vivid Yellow
            "#C10020", # Vivid Red
            "#817066", # Medium Gray
        ]
        # exclude labels[i], percs[i], explode[i], and values[i] if values[i] == 0
        j = 0
        while j < len(values):
            if values[j] == 0:
                labels.pop(j)
                percs.pop(j)
                values.pop(j)
                explode.pop(j)
                colors.pop(j)
            else: j+=1
        ax = axs[i//3][i%3]
        ax.set_title(f"{project.name} original and min query results distribution")

        kw = dict(arrowprops=dict(arrowstyle="-"),
                  zorder=0, va="center")

#       for i, p in enumerate(wedges):
#           ang = (p.theta2 - p.theta1)/2. + p.theta1
#           y = np.sin(np.deg2rad(ang))
#           x = np.cos(np.deg2rad(ang))
#           horizontalalignment = {-1: "right", 1: "left"}[int(np.sign(x))]
#           connectionstyle = f"angle,angleA=0,angleB={ang}"
#           kw["arrowprops"].update({"connectionstyle": connectionstyle})
#           ax.annotate(labels[i], xy=(x, y), # xytext=(1.9*np.sign(x), 1.9*y), 
#                       horizontalalignment=horizontalalignment, **kw, fontsize=9)

        ax.pie(values, labels = labels, explode = explode, textprops={'fontsize': 6}, labeldistance=1.25, colors=colors)
    plt.savefig(f"fig/unsat_core/all_pie.pdf")

import plotly.express as px
from plotly.subplots import make_subplots
import plotly.graph_objects as go

def plot_pie_chart_plotly():
    fig = make_subplots(rows=2,cols=3, specs=[[{"type":"domain"} for _ in range(3)] for _ in range(2)], subplot_titles=[project.name for project in PROJECTS])
    for i, project in enumerate(PROJECTS):
        og_unsat = set()
        og_timeout = set()
        og_unknown = set()
        min_unsat = set()
        min_timeout = set()
        min_unknown = set()
        original_queries_table = f"{project.name.upper()}_UNSAT_CORE_z3_4_8_5"
        min_queries_table = f"{project.name.upper()}_MIN_ASSERTS_z3_4_8_5"
        con, cur = get_cursor("data/unsat_core.db")
        res = cur.execute(f"SELECT query_path, result_code FROM {original_queries_table}")
        for query_path, result in res:
            query = query_path.split("/")[-1]
            if result == "unsat": og_unsat.add(query)
            elif result == "timeout": og_timeout.add(query)
            elif result == "unknown": og_unknown.add(query)
        res = cur.execute(f"SELECT query_path, result_code FROM {min_queries_table}")
        for query_path, result in res:
            query = query_path.split("/")[-1]
            if result == "unsat": min_unsat.add(query)
            elif result == "timeout": min_timeout.add(query)
            elif result == "unknown": min_unknown.add(query)
        print(project.name)
        values = [len(og_timeout), len(og_unknown), len(min_timeout), len(min_unknown), len(min_unsat)]
        val_sum = np.sum(values)
        percs = [ "{:.1%}".format(x / val_sum ) for x in values]
        print(percs)
        labels = ["original query timeout", "original query unknown", "original query unsat and min query timeout", "original query unsat and min query unknown", "original query unsat and min query unsat"]
#       explode = [0.2,0.2,0,0,0]
        colors = [
            "#803E75", # Strong Purple
            "#FF6800", # Vivid Orange
            "#A6BDD7", # Very Light Blue
            "#FFB300", # Vivid Yellow
            "#C10020", # Vivid Red
            "#817066", # Medium Gray
        ]
        # exclude labels[i], percs[i], explode[i], and values[i] if values[i] == 0
        j = 0
        while j < len(values):
            if values[j] == 0:
                labels.pop(j)
                percs.pop(j)
                values.pop(j)
#               explode.pop(j)
                colors.pop(j)
            else: 
                labels[j] += f" ({values[j]})"
                j+=1
        fig.add_trace(go.Pie(labels=labels, values=values, textinfo='label+percent', 
                              showlegend=False, 
                             marker=dict(colors=colors)), row=(i)//3+1, col=(i)%3+1)
    # move titles down
    fig.update_annotations(yshift=-300)
    fig.update_layout(height=900, width=1350)
    # following 3 lines are to avoid "Loading Mathjax" issue
    fig.write_image("fig/unsat_core/all_pie_plotly.pdf")
    import time
    time.sleep(2)
    fig.write_image("fig/unsat_core/all_pie_plotly.pdf")


def generate_table():
    for project in PROJECTS:
        og_unsat = set()
        og_timeout = set()
        og_unknown = set()
        min_unsat = set()
        min_timeout = set()
        min_unknown = set()
        original_queries_table = f"{project.name.upper()}_UNSAT_CORE_z3_4_8_5"
        min_queries_table = f"{project.name.upper()}_MIN_ASSERTS_z3_4_8_5"
        con, cur = get_cursor("data/unsat_core.db")
        res = cur.execute(f"SELECT query_path, result_code FROM {original_queries_table}")
        for query_path, result in res:
            query = query_path.split("/")[-1]
            if result == "unsat": og_unsat.add(query)
            elif result == "timeout": og_timeout.add(query)
            elif result == "unknown": og_unknown.add(query)
        res = cur.execute(f"SELECT query_path, result_code FROM {min_queries_table}")
        for query_path, result in res:
            query = query_path.split("/")[-1]
            if result == "unsat": min_unsat.add(query)
            elif result == "timeout": min_timeout.add(query)
            elif result == "unknown": min_unknown.add(query)
        print(project.name)
        print(f"""original unsat: {len(og_unsat)}
original timeout: {len(og_timeout)}
original unknown: {len(og_unknown)}
min unsat: {len(min_unsat)}
min timeout: {len(min_timeout)}
min unknown: {len(min_unknown)}
               """) 
=======

class Stability(str, Enum):
    UNKNOWN = "unknown"
    UNSOLVABLE = "unsolvable"
    UNSTABLE = "unstable"
    # TIME_UNSTABLE = "time_unstable"
    INCONCLUSIVE = "inconclusive"
    STABLE = "stable"

    def __str__(self) -> str:
        return super().__str__()

    def empty_map():
        em = {c: set() for c in Stability}
        return em

def count_within_timeout(blob, rcode, timeout=1e6):
    success = blob[0] == rcode.value
    none_timeout = blob[1] < timeout
    success = np.sum(np.logical_and(success, none_timeout))
    return success

class Analyzer:
    def __init__(self, confidence=0.95, timeout=60, r_solvable=0.05, r_stable=0.95, discount=0.8, method="z_test"):
        self.confidence = confidence
        self._timeout = timeout * 1000
        self.r_solvable = r_solvable * 100
        self.r_stable = r_stable * 100
        self.discount = discount

        exit_with_on_fail(timeout > 0, "[ERROR] timeout (seconds) must be positive")
        exit_with_on_fail(is_ratio(confidence), "[ERROR] confidence must be a value between 0 and 1")
        exit_with_on_fail(is_ratio(r_solvable), "[ERROR] r-solvable must be a value between 0 and 1")
        exit_with_on_fail(is_ratio(r_stable), "[ERROR] r-stable must be a value between 0 and 1")
        exit_with_on_fail(is_ratio(discount), "[ERROR] discount must be a value between 0 and 1")

        if method == "strict":
            self.categorize_group = self._categorize_strict
        elif method == "z_test":
            self.categorize_group = self._categorize_z_test

    # def _categorize_group_regression(self, group_blob):
    #     pres = group_blob[0][0]
    #     ptime = group_blob[1][0]
    #     if pres != RCode.UNSAT.value or ptime > self._timeout:
    #         return Stability.UNSOLVABLE

    #     timeout = max(ptime * 1.5, ptime + 50000)
    #     success = count_within_timeout(group_blob, RCode.UNSAT, timeout)

    #     if success < len(group_blob[0]) * 0.8:
    #         return Stability.RES_UNSTABLE

    #     size = len(group_blob[0])
    #     if success != size:
    #         return Stability.RES_UNSTABLE
    #     return Stability.STABLE

    def _categorize_strict(self, group_blob):
        size = len(group_blob[0])
        success = count_within_timeout(group_blob, RCode.UNSAT, self._timeout)

        if success == 0:
            if count_within_timeout(group_blob, RCode.UNKNOWN, self._timeout) == size:
                return Stability.UNKNOWN
            return Stability.UNSOLVABLE

        if success == size:
            return Stability.STABLE

        # if m > self._timeout * self.discount:
        #     return Stability.STABLE
        return Stability.UNSTABLE

    def _categorize_z_test(self, group_blob):
        size =  group_blob.shape[1]

        unsat_indices = group_blob[0] == RCode.UNSAT.value
        nto_indices = group_blob[1] < self._timeout
        valid_indices = np.logical_and(unsat_indices, nto_indices)
        success = np.sum(valid_indices)

        # success = count_within_timeout(group_blob, RCode.UNSAT, self._timeout)
        # if success == 0:
        #     if count_within_timeout(group_blob, RCode.UNKNOWN, self._timeout) == size:
        #         return Stability.UNKNOWN

        value = self.r_solvable/100
        _, p_value = proportions_ztest(count=success,
                                        nobs=size,
                                        value=value, 
                                        alternative='smaller',
                                        prop_var=value)
        if p_value <= self.confidence:
            return Stability.UNSOLVABLE

        value = self.r_stable/100
        _, p_value = proportions_ztest(count=success, 
                                        nobs=size,
                                        value=value,
                                        alternative='smaller',
                                        prop_var=value)

        if p_value <= self.confidence and \
            np.mean(group_blob[1][valid_indices]) < self._timeout * self.discount:
            return Stability.UNSTABLE
    
        _, p_value = proportions_ztest(count=success, 
                                        nobs=size,
                                        value=value,
                                        alternative='larger',
                                        prop_var=value)
        if p_value <= self.confidence:
            return Stability.STABLE
        return Stability.INCONCLUSIVE

    def categorize_query(self, group_blobs, perturbs=None):
        votes = dict()
        if perturbs is None:
            perturbs = [i for i in range(group_blobs.shape[0])]
        for i in perturbs:
            votes[i] = self.categorize_group(group_blobs[i])
        ress = set(votes.values())
        if ress == {Stability.INCONCLUSIVE}:
            return Stability.INCONCLUSIVE, votes
        ress -= {Stability.INCONCLUSIVE}
        if len(ress) == 1:
            return ress.pop(), votes
        return Stability.UNSTABLE, votes

    def categorize_queries(self, rows, perturbs=None):
        categories = Stability.empty_map()
        for query_row in rows:
            plain_path = query_row[0]
            res = self.categorize_query(query_row[2], perturbs)[0]
            categories[res].add(plain_path)
        return categories 

    def dump_query_status(self, mutations, blob):
        status, votes = self.categorize_query(blob)

        table = [["overall", status, "x", "x", "x"]]
        mut_size = blob.shape[2]

        for i in range(len(mutations)):
            count = count_within_timeout(blob[i], RCode.UNSAT, timeout=self._timeout)
            times = np.clip(blob[i][1], 0, self._timeout) / 1000
            item = [mutations[i], votes[i].value, f"{count}/{mut_size} {round(count / (mut_size) * 100, 1)}%", f"{round(np.mean(times), 2)}", f"{round(np.std(times), 2)}"]
            table.append(item)
        print(tabulate(table, headers=["mutation", "status", "success", "mean(second)", "std(second)"], tablefmt="github"))
>>>>>>> b0816876
<|MERGE_RESOLUTION|>--- conflicted
+++ resolved
@@ -1,51 +1,3 @@
-<<<<<<< HEAD
-from numpy.testing import assert_
-from db_utils import *
-from vbkv_filemap import *
-import shutil
-import subprocess
-
-from configs.projects import *
-from configs.experiments import *
-from plot_utils import *
-import matplotlib.pyplot as plt
-import multiprocessing as mp
-
-plt.rcParams['text.usetex'] = True
-plt.rcParams["font.family"] = "serif"
-
-FSIZE = 16
-FNAME ='Times New Roman'
-
-COLORS = [
-    "#803E75", # Strong Purple
-    "#FF6800", # Vivid Orange
-    "#A6BDD7", # Very Light Blue
-    "#C10020", # Vivid Red
-    "#FFB300", # Vivid Yellow
-    "#817066", # Medium Gray
-    "#F6768E", # Strong Purplish Pink
-]
-
-PROJECT_LABELS = {
-    "D_KOMODO": r"Komodo$_{D}$",
-    "S_KOMODO": r"Komodo$_S$",
-    "D_FVBKV": r"VeriBetrKV$_{D}$",
-    "D_LVBKV": r"VeriBetrKV$_{L}$",
-    "FS_DICE": r"DICE$^\star_F$",
-    "FS_VWASM": r"vWasm$_F$",
-} 
-
-def make_title(cfg, solver):
-    # star = ""
-    # if cfg.qcfg.project.orig_solver == solver:
-    #     star = r"$\star$"
-    return f"{PROJECT_LABELS[cfg.qcfg.name]} {solver.pstr()}"
-
-def get_color_map(keys):
-    assert len(keys) <= len(COLORS)
-    return {k: COLORS[i] for i, k in enumerate(keys)}
-=======
 import numpy as np
 from basic_utils import *
 from enum import Enum
@@ -55,25 +7,6 @@
 
 def is_ratio(x):
     return type(x) == float and 0 < x < 1
->>>>>>> b0816876
-
-PROJECT_COLORS = get_color_map([c for c in PROJECT_LABELS])
-
-MUTATION_COLORS = {
-    "shuffle": "#803E75",        
-    "rename": "#FF6800",
-    "rseed": "#A6BDD7",
-    "union": "#FFB300",
-    "unstable": "#FFB300",
-    "unsolvable": "#C10020",
-    "intersect": "#817066",
-}
-
-MUTATION_LABELS = {
-    "shuffle":r"shuffling",
-    "rseed": r"reseeding",
-    "rename": r"renaming",
-}
 
 def percentage(a, b):
     return a * 100 / b
@@ -84,1358 +17,6 @@
     for c, i in categories.items():
         percentages[c] = percentage(len(i), total)
     return percentages, total
-<<<<<<< HEAD
-
-def get_unknowns(cfg):
-    th = Classifier("strict")
-    th.timeout = 6e4
-    summary = load_solver_summary_table(cfg, cfg.qcfg.project.orig_solver)
-    assert summary is not None
-    categories = th.categorize_queries(summary)
-    return categories[Stability.UNKNOWN]
-
-def load_exp_results(cfg, skip_unknowns=True, solvers=None):
-    summaries = dict()
-
-    if skip_unknowns:
-        unknowns = get_unknowns(cfg)
-    else:
-        unknowns = set()
-        
-    if solvers is None:
-        solvers = cfg.samples
-
-    for solver in cfg.samples:
-        nrows = load_solver_summary_table(cfg, solver, unknowns)
-        if nrows is None:
-            continue
-        summaries[solver] = nrows
-    return summaries
-
-def _async_categorize_project(ratios, key, rows):
-    classifier = Classifier("z_test")
-    classifier.timeout = 6e4 # 1 min
-    items = classifier.categorize_queries(rows)
-    ps, _ = get_category_percentages(items)
-    ratios[key] = ps
-
-def _mp_categorize_projects(cfgs, solver_names):
-    manager = mp.Manager()
-    ratios = manager.dict()
-
-    for cfg in cfgs:
-        summaries = load_exp_results(cfg)
-        pool = mp.Pool(processes=8)
-        for solver in solver_names:
-            key = (cfgs.index(cfg), solver_names.index(solver))
-            rows = summaries[solver]
-            pool.apply_async(_async_categorize_project, 
-                            args=(ratios, key, rows,))
-        pool.close()
-        pool.join()
-
-    category_count = len(Stability)
-    data = np.zeros((len(cfgs), len(solver_names), category_count))
-
-    for key in ratios:
-        i, j = key
-        data[i][j] = [ratios[key][s] for s in Stability]
-
-    return data
-
-def plot_paper_overall(cfgs=ALL_CFGS):
-    project_names = [cfg.qcfg.name for cfg in cfgs]
-    solver_names = [str(s) for s in Z3_SOLVERS_ALL]
-    solver_labels = [f"{s.pstr()}\n{s.data[:-3]}" for s in Z3_SOLVERS_ALL]
-
-    # data = _mp_categorize_projects(cfgs, solver_names)
-    data = [[[0.0, 0.48685491723466406, 0.43816942551119764, 0.7789678675754625, 98.29600778967868], [0.0, 0.5842259006815969, 0.5842259006815969, 0.6329113924050633, 98.19863680623175], [0.0, 0.6329113924050633, 0.2921129503407984, 0.5842259006815969, 98.49074975657254], [0.0, 0.5355404089581305, 0.3894839337877313, 0.2921129503407984, 98.78286270691333], [0.0, 1.7526777020447906, 2.288218111002921, 1.2171372930866602, 94.74196689386562], [0.0, 2.5803310613437196, 4.625121713729309, 1.3631937682570594, 91.43135345666991], [0.0, 2.4342745861733204, 4.430379746835443, 1.2171372930866602, 91.91820837390458], [0.0, 2.5316455696202533, 5.0146056475170395, 1.071080817916261, 91.38266796494645]], [[0.0, 0.258732212160414, 0.6468305304010349, 0.0, 99.09443725743856], [0.0, 0.258732212160414, 0.6468305304010349, 0.0, 99.09443725743856], [0.0, 0.129366106080207, 0.6468305304010349, 0.0, 99.22380336351875], [0.0, 0.0, 0.38809831824062097, 0.0, 99.61190168175938], [0.0, 0.0, 0.129366106080207, 0.0, 99.87063389391979], [0.0, 0.258732212160414, 0.258732212160414, 0.0, 99.48253557567917], [0.0, 0.258732212160414, 0.258732212160414, 0.0, 99.48253557567917], [0.0, 0.129366106080207, 0.517464424320828, 0.0, 99.35316946959897]], [[0.0, 0.6011647567161376, 0.7138831486004134, 0.3569415743002067, 98.32801052038324], [0.0, 0.6011647567161376, 0.7702423445425511, 0.1690775878264137, 98.4595153109149], [0.0, 0.1690775878264137, 0.6199511553635169, 0.1690775878264137, 99.04189366898366], [0.0, 0.3381551756528274, 0.7138831486004134, 0.1502911891790344, 98.79767048656772], [0.0, 0.375727972947586, 2.536163817396205, 0.5072327634792411, 96.58087544617696], [0.0, 0.6763103513056548, 3.1373285741123427, 0.3381551756528274, 95.84820589892918], [0.0, 0.563591959421379, 3.118542175464963, 0.3381551756528274, 95.97971068946083], [0.0, 0.563591959421379, 2.911891790343791, 0.3381551756528274, 96.18636107458201]], [[0.0, 0.5755395683453237, 0.28776978417266186, 0.1618705035971223, 98.9748201438849], [0.0, 0.5575539568345323, 0.3237410071942446, 0.12589928057553956, 98.99280575539568], [0.0, 0.3597122302158273, 0.8812949640287769, 0.0539568345323741, 98.70503597122303], [0.0, 0.3057553956834532, 0.4856115107913669, 0.0539568345323741, 99.15467625899281], [0.0, 0.4136690647482014, 2.949640287769784, 0.1079136690647482, 96.52877697841727], [0.0, 0.5575539568345323, 3.2014388489208634, 0.17985611510791366, 96.06115107913669], [0.0, 0.5215827338129496, 3.3633093525179856, 0.1618705035971223, 95.95323741007195], [0.0, 0.539568345323741, 3.147482014388489, 0.1618705035971223, 96.15107913669065]], [[0.0, 1.3201320132013201, 0.33003300330033003, 0.132013201320132, 98.21782178217822], [0.0, 1.2541254125412542, 0.33003300330033003, 0.132013201320132, 98.28382838283828], [0.0, 1.1221122112211221, 0.39603960396039606, 0.132013201320132, 98.34983498349835], [0.0, 0.594059405940594, 0.528052805280528, 0.132013201320132, 98.74587458745874], [0.0, 0.9240924092409241, 0.528052805280528, 0.264026402640264, 98.28382838283828], [0.0, 1.386138613861386, 0.6600660066006601, 0.0, 97.95379537953795], [0.0, 1.056105610561056, 0.594059405940594, 0.264026402640264, 98.08580858085809], [0.0, 0.9240924092409241, 0.7920792079207921, 0.132013201320132, 98.15181518151815]], [[0.0, 0.3462204270051933, 0.17311021350259664, 0.0, 99.48066935949221], [0.0, 0.3462204270051933, 0.17311021350259664, 0.0, 99.48066935949221], [0.0, 0.05770340450086555, 0.1154068090017311, 0.0, 99.8268897864974], [0.0, 0.0, 0.05770340450086555, 0.0, 99.94229659549913], [0.0, 0.17311021350259664, 0.4039238315060589, 0.0, 99.42296595499134], [0.0, 0.1154068090017311, 0.3462204270051933, 0.0, 99.53837276399308], [0.0, 0.0, 0.28851702250432776, 0.0, 99.71148297749568], [0.0, 0.05770340450086555, 0.2308136180034622, 0.0, 99.71148297749568]]]
-    
-    # splits = [[0, 1], [2, 3], [4, 5]]
-    
-    # print(r"\toprule")
-    
-    # for split in splits:
-    #     for j in range(len(solver_names)):
-    #         if j == 0:
-    #             plabels = [PROJECT_LABELS[project_names[i]] for i in split]
-    #             plabels = [r"\multicolumn{4}{c|}{" +  p + "}" for p in plabels]
-    #             plabels = [""] + plabels
-    #             print(" & ".join(plabels), end=" ")
-    #             print(r" \\ ")
-    #             cats = [r"\unsolvable", r"\unstable", r"\inconclusive", r"\stable"]
-    #             cats = [""] + cats * 2
-    #             print(" & ".join(cats), end=r"\\")
-    #             print("")
-    #             # print("\unsolvable & \unstable & \inconclusive & \stable", end=" ")
-    #         print(Z3_SOLVERS_ALL[j].pstr(), end=" & ")
-    #         for i in split:
-    #             project = data[i][j]
-    #             entry = np.round(project[1:], 2).tolist()
-    #             entry = r" & ".join(["%.2f" % e + r"\%"  for e in entry])
-    #             if i == split[-1]:
-    #                 print(entry, end=r" \\ ")
-    #                 print("")
-    #             else:
-    #                 print(entry, end=" & ")    
-    #     print("\hline")
-    # print(r"\bottomrule")
-
-    data = np.array(data)
-    print(data.tolist())
-
-    bar_width = len(solver_names)/70
-    fig, ax = plt.subplots()
-    fig.set_size_inches(15, 5)
-
-    br = np.arange(len(solver_names))
-    br = [x - 2 * bar_width for x in br]
-
-    # data[project_index][solver_index][category_index]
-    handles = []
-
-    for pi, project_row in enumerate(data):
-        pcs = np.zeros((len(Stability), len(solver_names)))
-
-        br = [x + bar_width for x in br]
-        for i, ps in enumerate(project_row):
-            pcs[:, i] = ps
-        pcolor = PROJECT_COLORS[project_names[pi]]
-        pcs = np.cumsum(pcs,axis=0)
-
-        plt.bar(br, height=pcs[1], width=bar_width,
-                color=pcolor, alpha=0.40, edgecolor='black', linewidth=0.2)
-        hd = plt.bar(br, height=pcs[2]-pcs[1], bottom=pcs[1], width=bar_width,
-                color=pcolor, edgecolor='black', linewidth=0.2)
-        handles.append(hd)
-        plt.bar(br, height=pcs[3]-pcs[2], bottom=pcs[2], width=bar_width,
-                color="w", edgecolor='black', linewidth=0.2)
-
-        for i in range(len(solver_names)):
-            if solver_names[i] == str(cfgs[pi].qcfg.project.orig_solver):
-                plt.scatter(br[i], pcs[3][i] + 0.2, marker="*", color='black',  linewidth=0.8, s=40)
-            # if i == 4 and pi == 0:
-            #     plt.bar(br[i], height=20, bottom=pcs[3][i], width=bar_width, 
-            #             color='white', edgecolor='black', linewidth=0.3, linestyle=(0, (1, 5)))
-
-    label_x = 2.85
-    leable_y = 5
-    ls = (0, (1, 5))
-    
-    plt.text(label_x, leable_y, r'\texttt{unsolvable}', horizontalalignment='right', fontsize=FSIZE)
-    plt.plot([label_x + 0.05, 3.88], [leable_y + 0.05, 1.0], 
-             'o', ls=ls, color='black', linewidth=0.5, ms=1)
-    leable_y += 0.8
-    plt.text(label_x, leable_y, r'\texttt{unstable}', horizontalalignment='right', fontsize=FSIZE)
-    plt.plot([label_x + 0.05, 3.88], [leable_y + 0.05, 2.7],
-             'o', ls=ls, color='black', linewidth=0.5, ms=1)
-    leable_y += 0.8
-    plt.text(label_x, leable_y, r'\texttt{inconclusive}', horizontalalignment='right', fontsize=FSIZE)
-    plt.plot([label_x + 0.05, 3.88], [leable_y + 0.05, 4.7],
-             'o', ls=ls, color='black', linewidth=0.5, ms=1)
-    # plt.text(3.5, 5.45, r'\texttt{stable}' + "\n" + r"stack up to 100\%" + "\n" + "(unplotted)", horizontalalignment='right')
-    # plt.plot([3.55, 3.88], [6.40, 6.75], 'o', ls='-', color='black', linewidth=0.2, ms=2)
-
-    ax.tick_params(axis='both', which='major')
-    plt.xticks([r + 2 * bar_width for r in range(len(solver_names))], solver_labels, rotation=30, ha='right', fontsize=FSIZE)
-    from matplotlib.lines import Line2D
-    woot = Line2D([0], [0], marker="*", color='black', linestyle='None', label='artifact solver'),
-    plt.legend(handles + [woot],  [PROJECT_LABELS[p] for p in project_names] + ['artifact solver'], loc='upper left', fontsize=FSIZE)
-    plt.ylabel(r'query proportion ($\%$)', fontsize=FSIZE, fontname=FNAME)
-    plt.xlabel('solver versions and release dates', fontsize=FSIZE, fontname=FNAME)
-    plt.ylim(bottom=0, top=9)
-    plt.tight_layout()
-    plt.savefig("fig/all_paper.pdf")
-    plt.close()
-
-def _get_data_time_scatter(rows):
-    pf, cfs = 0, 0
-    ps, css = 0, 0
-
-    classifier = Classifier("z_test")
-    cats = {i: [] for i in Stability }
-
-    scatters = np.zeros((len(rows), 2))
-    for i, query_row in enumerate(rows):
-        group_blobs = query_row[2]
-
-        plain_res = group_blobs[0][0][0]
-        plain_time = group_blobs[0][1][0]
-        mutants = np.hstack((group_blobs[0,:,1:], group_blobs[1,:,1:], group_blobs[2,:,1:]))
-
-        cat = classifier.categorize_query(group_blobs)[0]
-        cats[cat].append(i)
-
-        valid_indices = mutants[0] == RCode.UNSAT.value
-        success = np.sum(valid_indices)
-        ts = np.median(mutants[1])
-    
-        if plain_res != RCode.UNSAT.value:
-            pf += 1
-            if success == 0:
-                cfs += 1
-        else:
-            ps += 1
-            if success == 180:
-                css += 1
-        scatters[i][0] = plain_time/1000
-        scatters[i][1] = ts/1000
-    return cats, scatters
-
-def _plot_time_scatter(rows, sp):
-    cats, scatters = _get_data_time_scatter(rows)
-    # others = list(set(range(len(rows))) - set(cats[Stability.STABLE]) - set(cats[Stability.UNSTABLE]))
-    
-    stables = cats[Stability.STABLE]
-    unstables = cats[Stability.UNSTABLE]
-    unsolvables = cats[Stability.UNSOLVABLE] + cats[Stability.UNKNOWN]
-    inconclusives = cats[Stability.INCONCLUSIVE]
-
-    sp.scatter(scatters[:,0][stables], scatters[:,1][stables], s=8, color="#78A1BB", label=r"\texttt{stable}")
-    sp.scatter(scatters[:,0][unstables], scatters[:,1][unstables], s=8, color="orange", label=r"\texttt{unstable}")
-    sp.scatter(scatters[:,0][unsolvables], scatters[:,1][unsolvables], s=8, color="r", marker="s", label=r"\texttt{unsolvable}")
-    sp.scatter(scatters[:,0][inconclusives], scatters[:,1][inconclusives], s=8, label=r"\texttt{inconclusive}")
-    
-    # sp.scatter(scatters[:,0][[cats[Stability.Unk]], scatters[:,1][others], s=8, label="others")
-    # print(pf, cfs, ps, css)
-    # print(percentage(bounded, len(scatters)), mworse, len(scatters))
-    # print(weightstats.ttost_paired(np.array(ys), np.array(xs), -0.57, -0.03))
-    # print(weightstats.ttost_paired(np.array(ys), np.array(xs), 1.002, 1.015, transform=np.log))
-    sp.fill_between([0.01, 1000],  [0.01 * 1.5, 1000 * 1.5], [0.01, 1000], alpha=0.1, color="green", label=r"$\frac{x}{1.5} < y < 1.5x$")
-    sp.fill_between([0.01, 1000],  [0.01, 1000], [0.01 / 1.5, 1000 / 1.5], alpha=0.1, color="green")
-    # sp.loglog([0.01, 1000], [0.01, 1000], color="black", linestyle="--",linewidth=0.75)
-    sp.set_xlim(left=.1, right=160)
-    sp.set_ylim(bottom=.1, top=160)
-    sp.set_xscale("log")
-    sp.set_yscale("log")
-    handles, labels = sp.get_legend_handles_labels()
-    order = [2,1,0,3, 4]
-    sp.legend([handles[idx] for idx in order],[labels[idx] for idx in order])
-    sp.set_aspect('equal', adjustable='box')
-
-def plot_paper_time_scatter():
-    figure, axis = plt.subplots(1, 2)
-    figure.set_size_inches(7, 4)
-    solver = Z3_4_12_1
-    for i, cfg in enumerate([D_KOMODO_CFG, FS_VWASM_CFG]):
-        rows = load_exp_results(cfg, True, [solver])[solver]
-        axis[i].set_title(make_title(cfg, solver), fontsize=FSIZE, fontname=FNAME)
-        _plot_time_scatter(rows, axis[i])
-    figure.supxlabel("original time (seconds)", fontsize=FSIZE, fontname=FNAME)
-    figure.supylabel("median mutant time (seconds)", fontsize=FSIZE, fontname=FNAME)
-    plt.tight_layout()
-    plt.savefig(f"fig/time_scatter/scatter_paper.pdf")
-    plt.close()
-
-def plot_appendix_time_scatter():
-    rc, cc = 2, 4
-    for cfg in tqdm(ALL_CFGS):
-        figure, axis = plt.subplots(rc, cc)
-        figure.set_size_inches(15, 8)
-
-        summaries = load_exp_results(cfg, True)
-        for index, solver in enumerate(Z3_SOLVERS_ALL):
-            sp = axis[int(index/cc)][int(index%cc)]
-            rows = summaries[solver]
-            _plot_time_scatter(rows, sp)
-            sp.set_title(make_title(cfg, solver), fontsize=FSIZE, fontname=FNAME)
-        figure.supxlabel("original time (seconds)", fontsize=FSIZE, fontname=FNAME)
-        figure.supylabel("median mutant time (seconds)", fontsize=FSIZE, fontname=FNAME)
-        plt.tight_layout()
-        plt.savefig(f"fig/time_scatter/{cfg.qcfg.name}.pdf")
-        plt.close()
-
-def _get_data_time_std(rows):
-    classifier = Classifier("z_test")
-    classifier.timeout = 6e4 # 1 min
-
-    items = classifier.categorize_queries(rows)
-    stables = items['stable']
-
-    dps = [[], [], []]
-    for query_row in rows:
-        query_path = query_row[0]
-        if query_path not in stables:
-            continue
-        group_blobs = query_row[2]
-
-        for k in range(group_blobs.shape[0]):
-            ts = group_blobs[k][1] 
-            bs = np.clip(ts, 0, 6e4) / 1000
-            dps[k].append(np.std(bs))
-    return dps
-
-def _plot_time_std(rows, sp):
-    y_bound = 0
-    x_bound = 0
-    dps = _get_data_time_std(rows)
-    perturbs = [str(p) for p in cfg.qcfg.enabled_muts]
-
-    for i in range(len(perturbs)):
-        xs, ys = get_cdf_pts(dps[i])
-        ys = np.flip(ys)
-        try:
-            start = np.where(xs > 1)[0][0]
-        except:
-            start = -1
-        y_bound = max(ys[start-1], y_bound)
-        x_bound = max(np.max(xs), x_bound)
-        label = MUTATION_LABELS[perturbs[i]]
-        color = MUTATION_COLORS[perturbs[i]]
-        sp.plot(xs, ys, label=label, color=color)
-    sp.set_xlim(left=1)
-    ticks = [1, 5, 10, 15, 20]
-    sp.set_xticks(ticks)
-    sp.set_ylim(bottom=0, top=y_bound)
-
-def plot_appendix_time_std():
-    rc, cc = 2, 4
-
-    for cfg in tqdm(ALL_CFGS):
-        figure, axis = plt.subplots(rc, cc)
-        figure.set_size_inches(15, 8)
-        summaries = load_exp_results(cfg, True)
-        for index, solver in enumerate(Z3_SOLVERS_ALL):
-            sp = axis[int(index/cc)][int(index%cc)]
-            rows = summaries[solver]
-            _plot_time_std(rows, sp)
-            sp.set_title(make_title(cfg, solver), fontsize=FSIZE, fontname=FNAME)
-            sp.legend()
-        figure.supylabel(r"proportion of queries exceding ($\%$)", fontsize=FSIZE, fontname=FNAME)
-        figure.supxlabel("time standard deviation (seconds)", fontsize=FSIZE, fontname=FNAME)
-        plt.tight_layout()
-        plt.savefig(f"fig/time_stable/{cfg.qcfg.name}.pdf")
-        plt.close()    
-
-def plot_paper_time_std():
-    # figure, axis = plt.subplots(1, 2)
-    # figure.set_size_inches(7, 4)
-    # cfg = D_KOMODO_CFG
-    # summaries = load_exp_results(cfg, True)
-    
-    # for index, solver in enumerate([cfg.qcfg.project.orig_solver, Z3_4_12_1]):
-    #     rows = summaries[solver]
-    #     axis[index].set_title(make_title(cfg, solver), fontsize=FSIZE, fontname=FNAME)
-    #     _plot_time_std(rows, axis[index])
-    #     axis[index].set_ylim(bottom=0, top=12)
-    # axis[0].legend()
-    # figure.supylabel(r"proportion of queries" "\n" r"above threshold ($\%$)", fontsize=FSIZE, fontname=FNAME)
-    # figure.supxlabel("time standard deviation (seconds)", fontsize=FSIZE, fontname=FNAME)
-    # plt.tight_layout()
-    # plt.savefig(f"fig/time_stable/std_paper.pdf")
-    # plt.close()
-    figure, axis = plt.subplots(1, 2, figsize=(7, 4))
-    # figure.set_size_inches(7, 4.2)
-    cfg = D_KOMODO_CFG
-    
-    solver = Z3_4_12_1
-    for index, cfg in enumerate([D_KOMODO_CFG, FS_DICE_CFG]):
-        sp = axis[index]
-        rows = load_exp_results(cfg, True, [solver])[solver]
-        _plot_time_std(rows, sp)
-        sp.set_title(make_title(cfg, solver), fontsize=FSIZE, fontname=FNAME)
-        sp.legend()
-
-    figure.supylabel(r"proportion of queries exceding ($\%$)", fontsize=FSIZE, fontname=FNAME)
-    figure.supxlabel("time standard deviation (seconds)", fontsize=FSIZE, fontname=FNAME)
-    plt.tight_layout()
-    plt.savefig(f"fig/time_stable/std_paper.pdf")
-    plt.close()    
-    
-
-def _async_cutoff_categories(categories, i, rows, perturbs):
-    classifier = Classifier("z_test")
-    classifier.timeout = i * 1e3
-    cur = {p: set() for p in perturbs + ["unsolvable", "unstable", "intersect"]}
-
-    for query_row in rows:
-        plain_path = query_row[0]
-        group_blobs = query_row[2]
-        cat, votes = classifier.categorize_query(group_blobs)
-        if cat == Stability.UNSTABLE:
-            cur["unstable"].add(plain_path)
-        elif cat == Stability.UNSOLVABLE:
-            cur["unsolvable"].add(plain_path)
-        for k, p in enumerate(perturbs):
-            if votes[k] == Stability.UNSTABLE:
-                cur[p].add(plain_path)
-        if set(votes.values()) == {Stability.UNSTABLE}:
-            # if all of the perturbations is unstable
-            cur["intersect"].add(plain_path)
-
-    assert(len(cur["intersect"]) <= len(cur["rseed"]))
-    categories[i] = cur
-
-def _mp_get_all_cutoff_categories(rows, cutoffs, perturbs):
-    manager = mp.Manager()
-    pool = mp.Pool(processes=8)
-    categories = manager.dict()
-
-    for i in cutoffs:
-        # print(i)
-        # _async_cutoff_categories(categories, i, rows, perturbs)
-        pool.apply_async(_async_cutoff_categories, 
-                         args=(categories, i, rows, perturbs,))
-    pool.close()
-    pool.join()
-    return categories
-
-def _plot_pert_diff(rows, sp):
-    perturbs = [str(p) for p in cfg.qcfg.enabled_muts]
-    cutoffs = np.arange(10, 61, 0.5)
-
-    top = 0
-    total = len(rows)
-
-    categories = _mp_get_all_cutoff_categories(rows, cutoffs, perturbs)
-    keys = ["unstable"] + perturbs + ["unsolvable", "intersect"]
-    points = {p:[] for p in keys}
-
-    for j in cutoffs:
-        for k, v in categories[j].items():
-            points[k].append(percentage(len(v), total))
-
-    for k in points:
-        if k == "unsolvable":
-            continue
-        l = MUTATION_LABELS[k] if k in MUTATION_LABELS else k
-        if k == "unstable":
-            l = r"\texttt{unstable}" + "(all methods)"
-        sp.plot(cutoffs, points[k], label=l, color=MUTATION_COLORS[k], linewidth=1.5)
-        top = max(top, max(points[k]))
-
-    sp.set_xlim(left=min(cutoffs), right=60)
-    sp.set_ylim(bottom=0)
-    sp.set_xticks([10, 20, 30, 40, 50, 60])
-
-def plot_appendix_pert_diff():
-    rc, cc = 2, 4
-
-    for cfg in tqdm(ALL_CFGS):
-        figure, axis = plt.subplots(rc, cc)
-        figure.set_size_inches(15, 8)
-        summaries = load_exp_results(cfg, True)
-        for index, solver in enumerate(Z3_SOLVERS_ALL):
-            sp = axis[int(index/cc)][int(index%cc)]
-            rows = summaries[solver]
-            _plot_pert_diff(rows, sp)
-            sp.legend()
-            sp.set_title(make_title(cfg, solver), fontsize=FSIZE, fontname=FNAME)
-        figure.supylabel(r"proportion of queries ($\%$)", fontsize=FSIZE, fontname=FNAME)
-        figure.supxlabel("time limit (seconds)", fontsize=FSIZE, fontname=FNAME)
-        plt.tight_layout()
-
-        plt.savefig(f"fig/pert_diff/{cfg.qcfg.name}.pdf")
-        plt.close()
-
-def plot_paper_pert_diff():
-    figure, axis = plt.subplots(1, 2)
-    figure.set_size_inches(7, 4)
-    
-    solver = Z3_4_12_1
-    for index, cfg in enumerate([D_KOMODO_CFG, D_FVBKV_CFG]):
-        sp = axis[index]
-        rows = load_exp_results(cfg, True, [solver])[solver]
-        _plot_pert_diff(rows, sp)
-        sp.set_title(make_title(cfg, solver), fontsize=FSIZE, fontname=FNAME)
-        sp.legend()
-
-    # cfg = D_FVBKV_CFG
-    # summaries = load_exp_results(cfg, True)
-    # for index, solver in enumerate([cfg.qcfg.project.orig_solver, Z3_4_12_1]):
-    #     sp = axis[1][index]
-    #     rows = summaries[solver]
-    #     _plot_pert_diff(rows, sp)
-    #     sp.set_ylim(top=3.5)
-    #     sp.set_title(make_title(cfg, solver), fontsize=FSIZE, fontname=FNAME)
-    # axis[1][0].legend()
-
-    figure.supylabel(r"proportion of queries ($\%$)", fontsize=FSIZE, fontname=FNAME)
-    figure.supxlabel("time limit (seconds)", fontsize=FSIZE, fontname=FNAME)
-    plt.tight_layout()
-    plt.savefig(f"fig/pert_diff/pert_paper.pdf")
-    plt.close()
-
-# def _pert_cutoff(cfg, sp):
-def _get_data_time_cutoff(rows, cutoffs, steps):
-    perturbs = [str(p) for p in cfg.qcfg.enabled_muts]
-
-    categories = _mp_get_all_cutoff_categories(rows, cutoffs, perturbs)
-    total = len(rows)
-    unstables = [percentage(len(categories[i]["unstable"]), total) for i in cutoffs]
-    unsolvables = [percentage(len(categories[i]["unsolvable"]), total) for i in cutoffs]
-    
-    diffs = [[] for _ in steps]
-    for j, step in enumerate(steps):
-        changes = []
-        for i in cutoffs:
-            if i + step > cutoffs[-1]:
-                continue
-            curr = categories[i]
-            next = categories[i+step]
-            changes.append(percentage(len(curr["unstable"].intersection(next["unstable"])), total))
-        diffs[j] = changes
-    
-    # print("diffs = ", diffs)
-    # print("untables = ", untables)
-    # print("unsolvables = ", unsolvables)
-    return diffs, unstables, unsolvables
-
-def _plot_ext_cutoff(rows, sp, max_time, steps=[]):
-    cutoffs = [i for i in range(10, max_time+1, 1)]
-
-    # name = cfg.qcfg.name
-    diffs, unstables, unsolvables = _get_data_time_cutoff(rows, cutoffs, steps)
-    sp.plot(cutoffs, unsolvables,
-            label=r"\texttt{unsolvable}",color=MUTATION_COLORS["unsolvable"], linewidth=1.5)
-    sp.plot(cutoffs, unstables,
-            label=r"\texttt{unstable}" + "(+0s)", color=MUTATION_COLORS["unstable"], linewidth=1.5)
-    step_colors = ["#A6BDD7", "#817066", "#F6768E"]
-    for j, step in enumerate(steps):
-        changes = diffs[j]
-        sp.plot(cutoffs[:len(changes)], changes,
-                label= r"\texttt{unstable}" + f"(+{step}s)",  linestyle='--', color=step_colors[j], linewidth=1.5)
-        sp.vlines(cutoffs[-1]-step,
-                ymin=0, ymax=changes[-1], linestyle='--', color=step_colors[j], linewidth=1.5)
-
-    sp.set_xlim(left=min(cutoffs), right=max_time)
-    sp.set_ylim(bottom=0)
-    sp.set_xticks([10, 30, 60, 90, 120, 150])
-
-def plot_appendix_ext_cutoff():
-    rc, cc = 3, 2
-    figure, axis = plt.subplots(rc, cc)
-    solver = Z3_4_12_1
-    index = 0
-    figure.set_size_inches(15, 12)
-
-    for cfg in tqdm(ALL_CFGS):
-        summaries = load_exp_results(cfg, True)
-        sp = axis[int(index/cc)][int(index%cc)]
-        rows = summaries[solver]
-        _plot_ext_cutoff(rows, sp, 150, [10, 30, 60])
-        sp.set_title(make_title(cfg, solver), fontsize=FSIZE, fontname=FNAME)
-        sp.legend(ncol=3)
-        index += 1
-
-    figure.supylabel(r"proportion of queries ($\%$)", fontsize=FSIZE, fontname=FNAME)
-    figure.supxlabel("time limit (seconds)", fontsize=FSIZE, fontname=FNAME) 
-        
-    plt.tight_layout()
-    plt.savefig(f"fig/time_cutoff/time_ext.pdf")
-    plt.close()    
-
-def plot_paper_ext_cutoff():
-    figure, axis = plt.subplots(2, 1)
-    figure.set_size_inches(7, 6)
-    solver = Z3_4_12_1
-    for index, cfg in enumerate([D_KOMODO_CFG, D_FVBKV_CFG]):
-        sp = axis[index]
-        rows = load_exp_results(cfg, True)[solver]
-        _plot_ext_cutoff(rows, sp, 150, [10, 30, 60])
-        sp.set_title(make_title(cfg, solver), fontsize=FSIZE, fontname=FNAME)
-        sp.set_ylim(bottom=0, top=8)
-    
-    axis[1].legend()
-    figure.supylabel(r"proportion of queries ($\%$)", fontsize=FSIZE, fontname=FNAME)
-    figure.supxlabel("time limit (seconds)", fontsize=FSIZE, fontname=FNAME) 
-    plt.tight_layout()
-    plt.savefig(f"fig/time_cutoff/cutoff_paper.pdf")
-    plt.close()
-
-def create_benchmark(cfgs=ALL_CFGS):
-    benchmark_path = "data/benchmark"
-    
-    unstable_core_path = f"{benchmark_path}/unstable_core"
-    unstable_ext_path = f"{benchmark_path}/unstable_ext"
-    stable_core_path = f"{benchmark_path}/stable_core"
-    stable_ext_path = f"{benchmark_path}/stable_ext"
-
-    os.system(f"mkdir -p {unstable_core_path}")
-    os.system(f"mkdir -p {unstable_ext_path}")
-    os.system(f"mkdir -p {stable_core_path}")
-    os.system(f"mkdir -p {stable_ext_path}")
-        
-    classifier = Classifier("z_test")
-    classifier.timeout = 6e4 # 1 min
-    # classifier.res_stable = 80
-
-    for cfg in cfgs:
-        print(cfg.get_project_name())
-        unss = []
-        summaries = load_exp_results(cfg, solvers=[cfg.qcfg.project.orig_solver, Z3_4_12_1])
-        for solver in [cfg.qcfg.project.orig_solver, Z3_4_12_1]:
-            rows = summaries[solver]
-            items = classifier.categorize_queries(rows)
-            unss.append(items)
-        core = unss[0]['unstable'].intersection(unss[1]['unstable'])
-        ext = unss[1]['unstable'] - core
-        print("unstable core: ", len(core))
-        print("unstable ext:", len(ext))
-        
-        stables = items['stable']
-        
-        # stable ext
-        maybes = set()
-        # stable core
-        stable_core = set()
-
-        for query_row in rows:
-            query_path = query_row[0]
-            if query_path not in stables:
-                continue
-            group_blobs = query_row[2]
-
-            std = 0
-            combined = np.concatenate((group_blobs[:,1][0], group_blobs[:,1][1], group_blobs[:,1][2]))
-            std_combined = np.std(combined) / 1000
-
-            # going thru each perturb
-            for i in range(3):
-                times = group_blobs[:,1][i]
-                times = np.clip(times, 0, 6e4) / 1000
-                std = max(std, np.std(times))
-
-            # std = np.std(np.clip(group_blobs[0][1], 0, 61e3) / 1000)
-            if std > 6:
-                maybes.add(query_path)
-                    # maybes[query_path] = np.std(bs)
-            # std of all groups is less than 1
-            elif std_combined < 1:
-                stable_core.add(query_path)
-
-        # randomly sample from stable_core:
-        random.seed(4)
-        sampled_core = random.sample(sorted(list(stable_core)), 30)
-
-        print("stable core:", len(sampled_core), f" (original: {len(stable_core)})")
-        print("stable ext:", len(maybes))
-        
-        # add all unstable core 
-        for filename in core:
-            shutil.copyfile(filename, f"{unstable_core_path}/{cfg.get_project_name()}-{filename.split('/')[2]}")
-#           print("added: ", filename)
-
-        # add all unstable ext
-        for filename in ext:
-            shutil.copyfile(filename, f"{unstable_ext_path}/{cfg.get_project_name()}-{filename.split('/')[2]}")
-
-        # add all stable core
-        for filename in sampled_core:
-            shutil.copyfile(filename, f"{stable_core_path}/{cfg.get_project_name()}-{filename.split('/')[2]}")
-
-        # add all stable ext
-        for filename in maybes:
-            shutil.copyfile(filename, f"{stable_ext_path}/{cfg.get_project_name()}-{filename.split('/')[2]}")
-
-
-skip = {"attest.vad",
-"attest_helpers.vad",
-"attest_input.vad",
-"sha/sha-Seqs.s.dfy",
-"sha/sha-bit-vector-lemmas.i.dfy",
-"sha/sha-hmac-helpers.i.dfy",
-"sha/sha-hmac.vad",
-"sha/sha-hmac_common.s.dfy",
-"sha/sha-memory-helpers.i.dfy",
-"sha/sha-sha256-api.vad",
-"sha/sha-sha256-block-data-order.vad",
-"sha/sha-sha256-body-00-15.vad",
-"sha/sha-sha256-body-16-xx.vad",
-"sha/sha-sha256-body-helpers.vad",
-"sha/sha-sha256-helpers.i.dfy",
-"sha/sha-sha256-invariants.i.dfy",
-"sha/sha-sha256-one-block.vad",
-"sha/sha-sha256.i.dfy",
-"sha/sha-sha256.s.dfy",
-"sha/sha-sha_common.s.dfy",
-"verify.vad",
-"verify_input.vad",
-"words_and_bytes.i.dfy",
-"words_and_bytes.s.dfy",
-"words_and_bytes_isolated.i.dfy"}
-
-def locality_analysis(cfg):
-    summaries = load_exp_results(cfg, solvers=[Z3_4_12_1])
-    c = Classifier("z_test")
-    c.timeout = 6e4
-    counts = {}
-    summary = summaries[Z3_4_12_1]
-    fnames = set()
-    for row in summary:
-        group_blobs = row[2]
-        fname = row[0].split(".dfy")[0][32:]
-
-        if "secprop-" in fname:
-            fname = "secprop/" + fname[8:]
-        elif "sha-" in fname:
-            fname = "sha/" + fname[:]
-
-        if fname.endswith(".gen"):
-            fname = fname.replace(".gen", ".vad")
-        else:
-            fname = fname + ".dfy"
-        fnames.add(fname)
-        if fname in skip :
-            continue
-
-        if fname not in counts:
-            counts[fname] = [0, 0]
-        
-        counts[fname][0] += 1
-        if c.categorize_query(group_blobs)[0] == Stability.UNSTABLE:
-            counts[fname][1] += 1
-    total, us = 0, 0
-    for fname in counts:
-        # print(fname, counts[fname][0])
-        total += counts[fname][0]
-        us += counts[fname][1]
-    print(us, total, us * 100 / total)
-    # print(counts)
-
-def plot_appendix_sizes():
-    # figure, axis = setup_fig(1, 2)
-    x_max = 0
-    for cfg in [D_LVBKV_CFG, D_FVBKV_CFG, D_KOMODO_CFG, FS_DICE_CFG, FS_VWASM_CFG, S_KOMODO_CFG]:
-        clean_dir = cfg.qcfg.project.clean_dirs[Z3_4_11_2]
-        paths = list_smt2_files(clean_dir)
-        sizes = [] 
-        for path in paths:
-            sizes.append(os.path.getsize(path) / 1024 / 1024)
-        n = len(sizes)
-        label = PROJECT_LABELS[cfg.qcfg.name]
-        color = PROJECT_COLORS[cfg.qcfg.name]
-        x_max = max(x_max, np.max(sizes))
-        plt.plot(np.sort(sizes), np.arange(n), label=label, color=color, linewidth=1.5)
-        plt.plot(np.max(sizes), n, marker="o", color=color, markersize=5)
-        align = "left"
-        if cfg == D_FVBKV_CFG:
-            align = "right"
-        plt.text(np.max(sizes)-0.2, n+80, label,  fontname=FNAME, horizontalalignment=align)
-
-    # plt.legend()
-    # plt.xscale("log")
-    plt.ylim(bottom=0)
-    plt.xlim(left=0, right=x_max)
-    plt.ylabel("cumulative query count",  fontsize=FSIZE, fontname=FNAME)
-    plt.xlabel("size (MB)",  fontsize=FSIZE, fontname=FNAME) 
-
-    plt.tight_layout()
-    plt.savefig("fig/sizes.pdf")    
-
-def _plot_srs(rows, sp):
-    dps = np.zeros((len(rows), 3))
-    for query_row in rows:
-        group_blobs = query_row[2]
-
-        for k in range(len(group_blobs)):
-            success = count_within_timeout(group_blobs[k], RCode.UNSAT, timeout=6e4)
-            dps[rows.index(query_row), k] = percentage(success, 61)
-    end = 0
-    perturbs = [str(p) for p in cfg.qcfg.enabled_muts]
-    
-    for i, m in enumerate(perturbs):
-        label = MUTATION_LABELS[m]
-        color = MUTATION_COLORS[m]
-        xs, ys = get_cdf_pts(dps[:,i])
-        end = max(ys[np.argmax(xs > 99)], end)
-        sp.plot(xs, ys, label=label, color=color)
-    sp.legend()
-    sp.set_xlim(left=0, right=100)
-    sp.set_ylim(bottom=0, top=end)
-
-def plot_appendix_srs():
-    # cc = 2
-    # figure, axis = plt.subplots(6, 1, figsize=(7, 24))
-    # figure.set_size_inches(7, 4)
-    rc, cc = 2, 4
-
-    for cfg in tqdm(ALL_CFGS):
-        figure, axis = plt.subplots(rc, cc)
-        figure.set_size_inches(15, 8)
-        summaries = load_exp_results(cfg, True)
-        for index, solver in enumerate(Z3_SOLVERS_ALL):
-            sp = axis[int(index/cc)][int(index%cc)]
-            rows = summaries[solver]
-            _plot_srs(rows, sp)
-            sp.set_title(make_title(cfg, solver), fontsize=FSIZE, fontname=FNAME)
-        figure.supxlabel(r"mutant success rate ($\%$)", fontsize=FSIZE, fontname=FNAME)
-        figure.supylabel(r"cumulative proportion of queries ($\%$)", fontsize=FSIZE, fontname=FNAME)
-        
-        plt.tight_layout()
-        plt.savefig(f"fig/sr_cdf/{cfg.qcfg.name}.pdf")
-        plt.close()
-
-# def count_timeouts(cfg):
-#     summaries = load_solver_summaries(cfg, skip_unknowns=True)
-#     c = Classifier("z_test")
-#     c.timeout = 15e4
-
-#     summary = summaries[Z3_4_12_1]
-#     counts = []
-#     for row in summary:
-#         group_blobs = row[2]
-#         # combined = np.concatenate((group_blobs[:,1][0], group_blobs[0,:,1:][1], group_blobs[0,:,1:][2]))
-#         if c.categorize_query(group_blobs) != Stability.UNSTABLE:
-#             continue
-
-#         combined = np.hstack((group_blobs[0,:,:], group_blobs[1,:,1:], group_blobs[2,:,1:]))
-#         combined = combined.T
-
-#         to = 0
-#         fs = 0
-#         for (res, time) in combined:
-#             if time >= 15e4:
-#                 to += 1
-#                 fs += 1
-#             elif res != RCode.UNSAT.value:
-#                 fs += 1
-#         if fs == 0:
-#             continue
-#         # if to == 0:
-#         #     print(combined.T)
-#         counts.append(percentage(to, fs))
-#     print(np.mean(counts))
-#         # success = blob[0] == rcode.value
-#         # none_timeout = blob[1] < timeout
-#         # success = np.sum(np.logical_and(success, none_timeout))
-            
-#         # count_within_timeout(group_blobs[i], RCode.UNSAT, timeout=6e4)
-
-# def compare_vbkvs(linear, dynamic):
-#     dfiles, lfiles = set(), set()
-#     for k, v in FILE_MAP.items():
-#         dfiles |= set(v[0])
-#         lfiles |= set(v[1])
-#     # print(len(lfiles))
-#     # print(len(dfiles))
-
-#     classifier = Classifier("z_test")
-#     classifier.timeout = 61e4
-#     # th.unsolvable = 20
-#     # th.res_stable = 80
-
-#     l_filtered = set()
-#     for query in linear.samples[Z3_4_12_1]:
-#         for f in lfiles:
-#             if "-" + f in query:
-#                 l_filtered.add(query)
-#     d_filtered = set()
-#     for query in dynamic.samples[Z3_4_12_1]:
-#         for f in dfiles:
-#             if "-" + f in query:
-#                 d_filtered.add(query)
-#                 break
-
-#     print(len(l_filtered))
-#     print(len(d_filtered))
-
-#     # data = np.zeros((4, len(Stability)))
-
-#     l_summary = load_solver_summary(linear, Z3_4_12_1, get_unknowns(linear))
-#     # l_categories = categorize_queries(l_summary, classifier)
-#     pts = []
-#     xs = []
-#     ys = []
-#     maybes = 0
-
-#     for query_row in l_summary:
-#         # if query_row[0] not in l_filtered:
-#         #     continue
-#         group_blobs = query_row[2]
-#         res = classifier.categorize_query(group_blobs, None)
-
-#         if res != Stability.STABLE:
-#             continue
-        
-#         mean = 0
-#         std = 0
-        
-#         for i in range(3):
-#             times = group_blobs[:,1][i]
-#             times = np.clip(times, 0, 6e4) / 1000
-#             cur = np.std(times)
-#             if std < cur:
-#                 mean = np.mean(times)
-#                 std = cur
-        
-#         if std < 1 and mean > 15:
-#             maybes += 1
-        
-#         xs.append(mean)
-#         ys.append(std)
-
-#     plt.scatter(xs, ys, label="linear", s=2, alpha=0.5)
-#     print(maybes)
-
-#     maybes = 0
-
-#     d_summary = load_solver_summary(dynamic, Z3_4_12_1, get_unknowns(dynamic))
-
-#     xs = []
-#     ys = []
-#     for query_row in d_summary:
-#         # if query_row[0] not in d_filtered:
-#         #     continue
-#         group_blobs = query_row[2]
-#         res = classifier.categorize_query(group_blobs, None)
-
-#         if res != Stability.STABLE:
-#             continue
-        
-#         mean = 0
-#         std = 0
-        
-#         for i in range(3):
-#             times = group_blobs[:,1][i]
-#             times = np.clip(times, 0, 6e4) / 1000
-#             cur = np.std(times)
-#             if std < cur:
-#                 mean = np.mean(times)
-#                 std = cur
-        
-#         if std < 1 and mean > 15:
-#             maybes += 1
-        
-#         xs.append(mean)
-#         ys.append(std)
-
-#     plt.scatter(xs, ys, label="dynamic", marker="x", s=2)
-#     plt.xlim(left=1)
-#     print(maybes)
-    
-#     # print(len(d_summary))
-#     # pts = []
-#     # # d_categories = categorize_queries(d_summary, classifier)
-#     # for query_row in d_summary:
-#     #     if query_row[0] not in d_filtered:
-#     #         continue
-#     #     group_blobs = query_row[2] 
-#     #     if group_blobs[0][0][0] == RCode.UNSAT.value:
-#     #         pts.append(group_blobs[0][1][0] / 1000)
-        
-#     # xs, ys = get_cdf_pts(pts)
-#     # # ys = np.flip(ys)
-#     # plt.plot(xs, ys, label="dynamic")
-#     # plt.xlim(left=5)
-#     # plt.ylim(bottom=98, top=100)
-
-#     plt.legend()
-#     plt.tight_layout()
-#     plt.savefig("fig/compare.pdf")
-
-### unsat core figures:
-
-def get_unsat_core_stats(project):
-    # open "data/unsat_core.db" and get rows 
-    con, cur = get_cursor("data/unsat_core.db")
-    # for each row, get the 1.) unsat core path 2.) original query path 3.) original query time 4.) unsat core time 5.) original query size 6.) unsat core size
-    get_size = cur.execute(f"SELECT query_path FROM {project.name.upper()}_MIN_ASSERTS_z3_4_8_5")
-    project_name_caps = ""
-    if "_z3" in project.name:
-        project_name_caps = project.name[:-3].upper()
-    else:
-        project_name_caps = project.name.upper()
-    project_name = project_name_caps.lower()
-    original_table_name = f"{project_name_caps}_z3_4_8_5"
-    size_res = []
-    for query_path in get_size.fetchall():
-        query_name = query_path[0].split("/")[-1]
-        core_path = query_path[0]
-        original_path = project.original_root + query_name
-        original_size = os.path.getsize(original_path)
-        unsat_size = os.path.getsize(core_path)
-        size_res.append(unsat_size / original_size)
-    for check in size_res:
-        if check > 1 or check <= 0: print(f"error: {check}")
-
-    get_time = cur.execute(f"SELECT query_path, elapsed_milli FROM {project.name.upper()}_MIN_ASSERTS_z3_4_8_5 WHERE result_code = 'unsat' ")
-    mariposa_con, mariposa_cur = get_cursor("data/mariposa.db")
-    mariposa_cur.execute(f"SELECT query_path, elapsed_milli FROM {original_table_name} WHERE query_path like 'data%' ")
-    time_dict = dict(mariposa_cur.fetchall())
-    time_res = []
-    for query_path, unsat_time in get_time.fetchall():
-        query_name = query_path.split("/")[-1]
-        core_path = query_path
-        original_path = f"data/{project.name}_clean/{query_name}"
-        original_time = time_dict[original_path]
-        time_res.append(unsat_time / original_time)
-
-    # return a tuple of lists ([size ratio list], [time ratio list]) for time and size ratio graphs
-    return [size_res, time_res]
-
-def plot_size_reduction_graph():
-    fig, ax = plt.subplots()
-    ax.set_xlim(left=0.0, right=1.0)
-    ax.set_title('all projects size ratio cdf')
-    ax.set_ylabel("cumulative proportion of queries (\%)")
-    ax.set_xlabel("size ratio (minimized asserts query filesize / original query filesize)")
-    for project in PROJECTS:
-        project_name_caps = ""
-        if "_z3" in project.name:
-            project_name_caps = project.name[:-3].upper()
-        else:
-            project_name_caps = project.name.upper()
-        size_res = get_unsat_core_stats(project)[0]
-        xs, ys = get_cdf_pts(size_res)
-        label = PROJECT_LABELS[project_name_caps]
-        color = PROJECT_COLORS[project_name_caps]
-        ax.plot(xs, ys, label=label, color=color, linewidth=0.5)
-        ax.plot(np.max(xs), np.max(ys), marker="o", color=color, markersize=2)
-    plt.legend(loc='best')
-    plt.savefig(f"fig/unsat_core/all_size.pdf")
-    plt.close()
-    
-
-
-def plot_time_reduction_graph_zoomed():
-    fig, ax = plt.subplots()
-    ax.set_xlim(left=0.0, right=2.0)
-    ax.set_title('all projects runtime ratio cdf zoomed')
-    ax.set_ylabel("cumulative proportion of queries (\%)")
-    ax.set_xlabel("runtime ratio (minimized asserts query runtime / original query runtime)")
-#   ax.set_xscale("log")
-#   ax.set_yscale("log")
-    for project in PROJECTS:
-        project_name_caps = ""
-        if "_z3" in project.name:
-            project_name_caps = project.name[:-3].upper()
-        else:
-            project_name_caps = project.name.upper()
-        time_res = get_unsat_core_stats(project)[1]
-        xs, ys = get_cdf_pts(time_res)
-        label = PROJECT_LABELS[project_name_caps]
-        color = PROJECT_COLORS[project_name_caps]
-        ax.plot(xs, ys, label=label, color=color, linewidth=0.5)
-        ax.plot(np.max(xs), np.max(ys), marker="o", color=color, markersize=2)
-    plt.legend(loc='best')
-    plt.savefig(f"fig/unsat_core/all_time_zoomed.pdf")
-    plt.close()
-
-
-def plot_time_reduction_graph():
-    fig, ax = plt.subplots()
-    ax.set_title('all projects runtime ratio cdf')
-    ax.set_ylabel("cumulative proportion of queries (\%)")
-    ax.set_xlabel("runtime ratio (minimized asserts query runtime / original query runtime)")
-    ax.set_xscale("log")
-    for project in PROJECTS:
-        project_name_caps = ""
-        if "_z3" in project.name:
-            project_name_caps = project.name[:-3].upper()
-        else:
-            project_name_caps = project.name.upper()
-        time_res = get_unsat_core_stats(project)[1]
-        xs, ys = get_cdf_pts(time_res)
-        label = PROJECT_LABELS[project_name_caps]
-        color = PROJECT_COLORS[project_name_caps]
-        ax.plot(xs, ys, label=label, color=color, linewidth=0.5)
-        ax.plot(np.max(xs), np.max(ys), marker="o", color=color, markersize=2)
-    plt.legend(loc='best')
-    plt.savefig(f"fig/unsat_core/all_time.pdf")
-    plt.close()
-    
-
-def get_size_vs_time_data(db_path, table_name, query_root=""):
-    con, cur = get_cursor(db_path)
-    res = cur.execute(f"SELECT query_path, elapsed_milli FROM {table_name} WHERE result_code = 'unsat' and query_path like 'data%' ")
-    pair = ([], [])
-    for query_path, time in res.fetchall():
-        query_name = query_path.split("/")[-1]
-        file_size = os.path.getsize(query_root + query_name)
-        pair[0].append(file_size)
-        pair[1].append(time)
-    return pair
-
-def plot_size_vs_time_correlations():
-    fig, ax = plt.subplots()
-    ax.set_title('all projects size vs time correlations')
-    ax.set_xlabel("file size (MB)")
-    ax.set_ylabel("time (seconds)")
-    for i, project in enumerate(PROJECTS):
-        project_name_caps = ""
-        if "_z3" in project.name:
-            project_name_caps = project.name[:-3].upper()
-        else:
-            project_name_caps = project.name.upper()
-        project_name = project_name_caps.lower()
-        original_table_name = f"{project_name_caps}_z3_4_8_5"
-        xs, ys = get_size_vs_time_data("data/mariposa.db", original_table_name, project.original_root)
-        xs = [x/1000000 for x in xs]
-        ys = [y/1000 for y in ys]
-        label = PROJECT_LABELS[project_name_caps]
-        color = PROJECT_COLORS[project_name_caps]
-        # scatter plot xs and ys
-        ax.scatter(xs, ys, label=label, color=color, s=1)
-    ax.legend(loc="best")
-    plt.savefig(f"fig/unsat_core/size_vs_time.pdf")
-    plt.close()
-
-import statsmodels.formula.api as smf
-import pandas as pd
-def plot_size_vs_time_regression():
-    fig, ax = plt.subplots()
-    ax.set_title('all projects size vs time correlations w/ regression')
-    ax.set_xlabel("file size (MB)")
-    ax.set_ylabel("time (seconds)")
-    ax.set_xlim(left=-1,right=30)
-    xss = []
-    yss = []
-    for i, project in enumerate(PROJECTS):
-        project_name_caps = ""
-        if "_z3" in project.name:
-            project_name_caps = project.name[:-3].upper()
-        else:
-            project_name_caps = project.name.upper()
-        project_name = project_name_caps.lower()
-        original_table_name = f"{project_name_caps}_z3_4_8_5"
-        xs, ys = get_size_vs_time_data("data/mariposa.db", original_table_name, project.original_root)
-        xs = [x/1000000 for x in xs]
-        ys = [y/1000 for y in ys]
-        xss += xs; yss += ys
-        label = PROJECT_LABELS[project_name_caps]
-        color = PROJECT_COLORS[project_name_caps]
-        # scatter plot xs and ys
-        ax.scatter(xs, ys, label=label, color=color, s=.5, alpha=.5)
-    # regression on xss, yss
-    xss = np.array(xss); yss = np.array(yss)
-    model = smf.quantreg('time ~ size', pd.DataFrame({'size':xss, 'time':yss})).fit(q=.001)
-    y_line = lambda a, b: a + b * xss
-    y = y_line(model.params['Intercept'],
-               model.params['size'])
-    y_another_line = y_line(2+ model.params['Intercept'],
-               model.params['size'])
-    # count number of points falling below y_another_line
-    count = 0
-    for i in range(len(xss)):
-        if yss[i] < y_another_line[i]:
-            count += 1
-    print(f"percentage of queries inside 2 seconds lines: {count} / {len(xss)}:")
-    print(count / len(xss))
-    print(model.summary())
-    ax.plot(xss, y, color="black", lw=.5, label=f".001 (slope = {model.params['size']})")
-    ax.plot(xss, y_another_line, color="red", lw=.5, label=".001 line + 2 secs")
-    ax.legend(loc="best")
-    plt.savefig(f"fig/unsat_core/size_vs_time_regression.pdf")
-    plt.close()
-
-def plot_size_vs_time_regression_unsat_core():
-    fig, ax = plt.subplots()
-    ax.set_title('all projects min asserts size vs time correlations w/ regression')
-    ax.set_xlabel("file size (MB)")
-    ax.set_ylabel("time (seconds)")
-    ax.set_xlim(left=-.5,right=13)
-    xss = []
-    yss = []
-    for i, project in enumerate(PROJECTS):
-        project_name_caps = ""
-        if "_z3" in project.name:
-            project_name_caps = project.name[:-3].upper()
-        else:
-            project_name_caps = project.name.upper()
-        project_name = project_name_caps.lower()
-        original_table_name = f"{project.name.upper()}_MIN_ASSERTS_z3_4_8_5"
-        xs, ys = get_size_vs_time_data("data/unsat_core.db", original_table_name, project.min_assert_root)
-        xs = [x/1000000 for x in xs]
-        ys = [y/1000 for y in ys]
-        xss += xs; yss += ys
-        label = PROJECT_LABELS[project_name_caps]
-        color = PROJECT_COLORS[project_name_caps]
-        # scatter plot xs and ys
-        ax.scatter(xs, ys, label=label, color=color, s=.5, alpha=.5)
-    # regression on xss, yss
-    xss = np.array(xss); yss = np.array(yss)
-    model = smf.quantreg('time ~ size', pd.DataFrame({'size':xss, 'time':yss})).fit(q=.001)
-    y_line = lambda a, b: a + b * xss
-    y = y_line(model.params['Intercept'],
-               model.params['size'])
-    y_another_line = y_line(2+ model.params['Intercept'],
-               model.params['size'])
-    # count number of points falling below y_another_line
-    count = 0
-    for i in range(len(xss)):
-        if yss[i] < y_another_line[i]:
-            count += 1
-    print(f"percentage of queries inside 2 seconds lines: {count} / {len(xss)}:")
-    print(count / len(xss))
-    print(model.summary())
-    ax.plot(xss, y, color="black", lw=.5, label=f".001 (slope = {model.params['size']})")
-    ax.plot(xss, y_another_line, color="red", lw=.5, label=".001 line + 2 secs")
-    ax.legend(loc="best")
-    plt.savefig(f"fig/unsat_core/size_vs_time_regression_unsat_core.pdf")
-    ax.set_ylim(bottom=-1,top=40)
-    plt.savefig(f"fig/unsat_core/size_vs_time_regression_unsat_core_zoomed.pdf")
-    plt.close()
-
-def plot_pie_chart():
-    fig, axs = plt.subplots(nrows=2, ncols=3, figsize=(30,10))
-    for i, project in enumerate(PROJECTS):
-        og_unsat = set()
-        og_timeout = set()
-        og_unknown = set()
-        min_unsat = set()
-        min_timeout = set()
-        min_unknown = set()
-        original_queries_table = f"{project.name.upper()}_UNSAT_CORE_z3_4_8_5"
-        min_queries_table = f"{project.name.upper()}_MIN_ASSERTS_z3_4_8_5"
-        con, cur = get_cursor("data/unsat_core.db")
-        res = cur.execute(f"SELECT query_path, result_code FROM {original_queries_table}")
-        for query_path, result in res:
-            query = query_path.split("/")[-1]
-            if result == "unsat": og_unsat.add(query)
-            elif result == "timeout": og_timeout.add(query)
-            elif result == "unknown": og_unknown.add(query)
-        res = cur.execute(f"SELECT query_path, result_code FROM {min_queries_table}")
-        for query_path, result in res:
-            query = query_path.split("/")[-1]
-            if result == "unsat": min_unsat.add(query)
-            elif result == "timeout": min_timeout.add(query)
-            elif result == "unknown": min_unknown.add(query)
-        print(project.name)
-        values = [len(og_timeout), len(og_unknown), len(min_timeout), len(min_unknown), len(min_unsat)]
-        val_sum = np.sum(values)
-        percs = [ "{:.1%}".format(x / val_sum ) for x in values]
-        print(percs)
-        labels = ["original query timeout ", "original query unknown", "original query unsat and minimized query timeout", "original query unsat and minimized query unknown", "original query unsat and\nminimized query unsat"]
-        labels = [f"{label} (${percs[i][:-1]}\%$)" for i, label in enumerate(labels)]
-        explode = [0.2,0.2,0,0,0]
-        colors = [
-            "#803E75", # Strong Purple
-            "#FF6800", # Vivid Orange
-            "#A6BDD7", # Very Light Blue
-            "#FFB300", # Vivid Yellow
-            "#C10020", # Vivid Red
-            "#817066", # Medium Gray
-        ]
-        # exclude labels[i], percs[i], explode[i], and values[i] if values[i] == 0
-        j = 0
-        while j < len(values):
-            if values[j] == 0:
-                labels.pop(j)
-                percs.pop(j)
-                values.pop(j)
-                explode.pop(j)
-                colors.pop(j)
-            else: j+=1
-        ax = axs[i//3][i%3]
-        ax.set_title(f"{project.name} original and min query results distribution")
-
-        kw = dict(arrowprops=dict(arrowstyle="-"),
-                  zorder=0, va="center")
-
-#       for i, p in enumerate(wedges):
-#           ang = (p.theta2 - p.theta1)/2. + p.theta1
-#           y = np.sin(np.deg2rad(ang))
-#           x = np.cos(np.deg2rad(ang))
-#           horizontalalignment = {-1: "right", 1: "left"}[int(np.sign(x))]
-#           connectionstyle = f"angle,angleA=0,angleB={ang}"
-#           kw["arrowprops"].update({"connectionstyle": connectionstyle})
-#           ax.annotate(labels[i], xy=(x, y), # xytext=(1.9*np.sign(x), 1.9*y), 
-#                       horizontalalignment=horizontalalignment, **kw, fontsize=9)
-
-        ax.pie(values, labels = labels, explode = explode, textprops={'fontsize': 6}, labeldistance=1.25, colors=colors)
-    plt.savefig(f"fig/unsat_core/all_pie.pdf")
-
-import plotly.express as px
-from plotly.subplots import make_subplots
-import plotly.graph_objects as go
-
-def plot_pie_chart_plotly():
-    fig = make_subplots(rows=2,cols=3, specs=[[{"type":"domain"} for _ in range(3)] for _ in range(2)], subplot_titles=[project.name for project in PROJECTS])
-    for i, project in enumerate(PROJECTS):
-        og_unsat = set()
-        og_timeout = set()
-        og_unknown = set()
-        min_unsat = set()
-        min_timeout = set()
-        min_unknown = set()
-        original_queries_table = f"{project.name.upper()}_UNSAT_CORE_z3_4_8_5"
-        min_queries_table = f"{project.name.upper()}_MIN_ASSERTS_z3_4_8_5"
-        con, cur = get_cursor("data/unsat_core.db")
-        res = cur.execute(f"SELECT query_path, result_code FROM {original_queries_table}")
-        for query_path, result in res:
-            query = query_path.split("/")[-1]
-            if result == "unsat": og_unsat.add(query)
-            elif result == "timeout": og_timeout.add(query)
-            elif result == "unknown": og_unknown.add(query)
-        res = cur.execute(f"SELECT query_path, result_code FROM {min_queries_table}")
-        for query_path, result in res:
-            query = query_path.split("/")[-1]
-            if result == "unsat": min_unsat.add(query)
-            elif result == "timeout": min_timeout.add(query)
-            elif result == "unknown": min_unknown.add(query)
-        print(project.name)
-        values = [len(og_timeout), len(og_unknown), len(min_timeout), len(min_unknown), len(min_unsat)]
-        val_sum = np.sum(values)
-        percs = [ "{:.1%}".format(x / val_sum ) for x in values]
-        print(percs)
-        labels = ["original query timeout", "original query unknown", "original query unsat and min query timeout", "original query unsat and min query unknown", "original query unsat and min query unsat"]
-#       explode = [0.2,0.2,0,0,0]
-        colors = [
-            "#803E75", # Strong Purple
-            "#FF6800", # Vivid Orange
-            "#A6BDD7", # Very Light Blue
-            "#FFB300", # Vivid Yellow
-            "#C10020", # Vivid Red
-            "#817066", # Medium Gray
-        ]
-        # exclude labels[i], percs[i], explode[i], and values[i] if values[i] == 0
-        j = 0
-        while j < len(values):
-            if values[j] == 0:
-                labels.pop(j)
-                percs.pop(j)
-                values.pop(j)
-#               explode.pop(j)
-                colors.pop(j)
-            else: 
-                labels[j] += f" ({values[j]})"
-                j+=1
-        fig.add_trace(go.Pie(labels=labels, values=values, textinfo='label+percent', 
-                              showlegend=False, 
-                             marker=dict(colors=colors)), row=(i)//3+1, col=(i)%3+1)
-    # move titles down
-    fig.update_annotations(yshift=-300)
-    fig.update_layout(height=900, width=1350)
-    # following 3 lines are to avoid "Loading Mathjax" issue
-    fig.write_image("fig/unsat_core/all_pie_plotly.pdf")
-    import time
-    time.sleep(2)
-    fig.write_image("fig/unsat_core/all_pie_plotly.pdf")
-
-
-def generate_table():
-    for project in PROJECTS:
-        og_unsat = set()
-        og_timeout = set()
-        og_unknown = set()
-        min_unsat = set()
-        min_timeout = set()
-        min_unknown = set()
-        original_queries_table = f"{project.name.upper()}_UNSAT_CORE_z3_4_8_5"
-        min_queries_table = f"{project.name.upper()}_MIN_ASSERTS_z3_4_8_5"
-        con, cur = get_cursor("data/unsat_core.db")
-        res = cur.execute(f"SELECT query_path, result_code FROM {original_queries_table}")
-        for query_path, result in res:
-            query = query_path.split("/")[-1]
-            if result == "unsat": og_unsat.add(query)
-            elif result == "timeout": og_timeout.add(query)
-            elif result == "unknown": og_unknown.add(query)
-        res = cur.execute(f"SELECT query_path, result_code FROM {min_queries_table}")
-        for query_path, result in res:
-            query = query_path.split("/")[-1]
-            if result == "unsat": min_unsat.add(query)
-            elif result == "timeout": min_timeout.add(query)
-            elif result == "unknown": min_unknown.add(query)
-        print(project.name)
-        print(f"""original unsat: {len(og_unsat)}
-original timeout: {len(og_timeout)}
-original unknown: {len(og_unknown)}
-min unsat: {len(min_unsat)}
-min timeout: {len(min_timeout)}
-min unknown: {len(min_unknown)}
-               """) 
-=======
 
 class Stability(str, Enum):
     UNKNOWN = "unknown"
@@ -1586,4 +167,3 @@
             item = [mutations[i], votes[i].value, f"{count}/{mut_size} {round(count / (mut_size) * 100, 1)}%", f"{round(np.mean(times), 2)}", f"{round(np.std(times), 2)}"]
             table.append(item)
         print(tabulate(table, headers=["mutation", "status", "success", "mean(second)", "std(second)"], tablefmt="github"))
->>>>>>> b0816876
