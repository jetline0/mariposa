from runner import *
from db_utils import *
<<<<<<< HEAD
from analyzer import *
# from bisect_utils import *

def import_database(other_server):
    other_db_path = "data/mariposa2.db"
    os.system(f"rm {other_db_path}")
    os.system(f"scp {other_server}:/home/yizhou7/mariposa/data/mariposa.db {other_db_path}")
    import_tables(other_db_path)

def clean_queries(cfg):
    from clean_utils import clean_dfy_project
    from clean_utils import clean_fs_project
    clean_dfy_project(cfg, cfg.clean_dirs[Z3_4_11_2])

def sample_projects(projects):
    for proj in projects:
        print(proj)
=======
# from analysis_utils import *
import shutil
from basic_utils import *
import argparse
from tabulate import tabulate
from configer import *

# def import_database(other_server):
#     other_db_path = "data/mariposa2.db"
#     os.system(f"rm {other_db_path}")
#     os.system(f"scp {other_server}:/home/yizhou7/mariposa/data/mariposa.db {other_db_path}")
#     import_tables(other_db_path)

def create_single_mode_project(args, solver):
    origin_path = args.query
    query_name = os.path.basename(origin_path)
    exit_with_on_fail(query_name.endswith(".smt2"), '[ERROR] query must end with ".smt2"')
    query_name.replace(".smt2", "")
    gen_split_subdir = f"gen/{query_name}_"
    project = ProjectInfo("misc", gen_split_subdir, solver)
    return project

def dump_status(project, solver, cfg, ana):
    rows = load_sum_table(project, solver, cfg)
    # print("solver:", solver.path)
    print("solver used:", solver.path)

    for row in rows:
        print("")
        print("query:", row[0])
        mutations, blob = row[1], row[2]
        ana.dump_query_status(mutations, blob)

def single_mode(args):
    c = Configer()
    exp = c.load_known_experiment(args.experiment)
    solver = c.load_known_solver(args.solver)
    project = create_single_mode_project(args, solver)
    ana = c.load_known_analyzer(args.analyzer)

    if exp.db_path == "":
        exp.db_path = f"{project.clean_dir}/test.db"

    print(f"[INFO] single mode will use db {exp.db_path}")

    if args.clear:
        os.system(f"rm -rf gen/*")
        print("[INFO] cleared all data from past experiments")

    dir_exists = os.path.exists(project.clean_dir)

    if args.analysis_only:
        exit_with_on_fail(dir_exists, f"[ERROR] experiment dir {project.clean_dir} does not exist")
    else:
        if dir_exists:
            print(f"[INFO] experiment dir {project.clean_dir} exists, remove it? [Y]")
            exit_with_on_fail(input() == "Y", f"[INFO] aborting")
            shutil.rmtree(project.clean_dir, ignore_errors=True)
        os.makedirs(project.clean_dir)

        command = f"./target/release/mariposa -i '{args.query}' --chop --o '{project.clean_dir}/split.smt2'"
        result = subprocess.run(command, shell=True, stdout=subprocess.PIPE)
        print(result.stdout.decode('utf-8'), end="")
        exit_with_on_fail(result.returncode == 0, "[ERROR] split failed")

        r = Runner(exp)
        r.run_single_project(project, project.artifact_solver)

    dump_status(project, project.artifact_solver, exp, ana)

def multi_mode(args):
    c = Configer()
    exp = c.load_known_experiment(args.experiment)
    solver = c.load_known_solver(args.solver)
    project = c.load_known_project(args.project)
    ana = c.load_known_analyzer(args.analyzer)

    if not args.analysis_only:
        check_existing_tables(exp, project, solver)
        r = Runner(exp)
        r.run_single_project(project, solver)

    rows = load_sum_table(project, solver, cfg=exp)
    items = ana.categorize_queries(rows)
    ps, _ = get_category_percentages(items)

    print("project directory:", project.clean_dir)
    print("solver used:", solver.path)
    print("total queries:", len(rows))

    pp_table = [["category", "count", "percentage"]]
    for cat in {Stability.UNSOLVABLE, Stability.UNSTABLE, Stability.INCONCLUSIVE, Stability.STABLE}:
        pp_table.append([cat.value, len(items[cat]), round(ps[cat], 2)])

    print(tabulate(pp_table, tablefmt="github"))
    print("")
    print("listing unstable queries...")

    for row in rows:
        query = row[0]
        if query not in items[Stability.UNSTABLE]:
            continue
        print("")
        print("query:", row[0])
        mutations, blob = row[1], row[2]
        ana.dump_query_status(mutations, blob)

def flatten_path(base_dir, path):
    assert base_dir in path
    if not base_dir.endswith("/"):
        base_dir += "/"
    rest = path[len(base_dir):]
    rest = rest.replace("/", "-")
    return base_dir + rest

def convert_path(src_path, src_dir, dst_dir):
    dst_path = flatten_path(src_dir, src_path)
    dst_path = dst_path.replace(src_dir, dst_dir)
    return dst_path

def preprocess_mode(args):
    queries = list_smt2_files(args.in_dir)
    exit_with_on_fail(not os.path.exists(args.out_dir), f"[ERROR] output directory {args.out_dir} exists")
    os.makedirs(args.out_dir)

    print(f'[INFO] found {len(queries)} files with ".smt2" extension under {args.in_dir}')
    for in_path in queries:
        out_path = convert_path(in_path, args.in_dir, args.out_dir)
        command = f"./target/release/mariposa -i '{in_path}' --chop --o '{out_path}'"
        result = subprocess.run(command, shell=True, stdout=subprocess.PIPE)
        print(result.stdout.decode('utf-8'), end="")
        exit_with_on_fail(result.returncode == 0, "[ERROR] query split failed")
    queries = list_smt2_files(args.out_dir)
    print(f'[INFO] generated {len(queries)} split queries under {args.out_dir}')
>>>>>>> b0816876

# from datetime import datetime

# def get_runtime():
#     con, cur = get_cursor()
#     total = 0
#     for cfg in ALL_CFGS:
#         for solver in cfg.samples:
#             solver_table = cfg.qcfg.get_solver_ORIGINAL_CFGStable_name(solver)
#             res = cur.execute(f"""
#                 SELECT SUM(elapsed_milli)
#                 FROM {solver_table}""")
#             time = res.fetchone()[0] / 1000 / 3600
#             # start, end = res.fetchone()
#             # date from string 
#             # start = datetime.strptime(start, '%Y-%m-%d %H:%M:%S')
#             # end = datetime.strptime(end, '%Y-%m-%d %H:%M:%S')
#             # diff = end - start
#             # convert into hours
#             total += time
#             print(cfg.qcfg.name, solver, time)
#     print(total)
#             # diff = diff.total_seconds() / 3600
#             # print(cfg.qcfg.name, solver, round(diff, 2))
#         # print(solver_df["time"].mean())
#     # solver_table = cfg.qcfg.get_solver_table_name(solver)

if __name__ == '__main__':
<<<<<<< HEAD
    print("building mariposa...")
    stdout, _, _ = subprocess_run("git rev-parse --abbrev-ref HEAD", 0)
    # assert stdout == "master"
    os.system("cargo build --release")
=======
    parser = argparse.ArgumentParser(description="mariposa is a tool for testing SMT proof stability")

    subparsers = parser.add_subparsers(dest='sub_command', help="mode to run mariposa in")

    single_parser = subparsers.add_parser('single', help='single query mode. run mariposa on a single query with ".smt2" file extension, which will be split into multiple ".smt2" files based on check-sat(s), the split queries will be stored under the "gen/" directory and tested using the specified solver.')
>>>>>>> b0816876

    single_parser.add_argument("-q", "--query", required=True, help="the input query")
    single_parser.add_argument("--clear", default=False, action='store_true', help="clear past data from single mode experiments")
    single_parser.add_argument("-e", "--experiment", default="single", help="the experiment configuration name in configs.json")

<<<<<<< HEAD

    # get_runtime()
    # entropy_test()
    
#   for unsat_core in UNSAT_CORE_CFGS:
#       print(unsat_core.name)
#       if unsat_core.name != "D_LVBKV_Z3_UNSAT_CORE":
#           continue
#       r = Runner([unsat_core], override=True, core=True)
    
#   for min_asserts in MIN_ASSERTS_CFGS:
#       print(min_asserts.name)
#       if min_asserts.name != "D_LVBKV_Z3_MIN_ASSERTS":
#           continue
#       r = Runner([min_asserts], override=True)

#   print(f"""rule move
#            command = cp $in $out
#   """)

#   ## create pairs of original and unsat core queries
#   for project in PROJECTS:
#       # query mariposa database for all unsat queries
#       original_con, original_cur = get_cursor("data/mariposa.db")
#       unsat_con, unsat_cur = get_cursor("data/unsat_core.db")
#       project_name_caps = ""
#       if "_z3" in project.name:
#           project_name_caps = project.name[:-3].upper()
#       else:
#           project_name_caps = project.name.upper()
#       project_name = project_name_caps.lower()
#       original_table_name = f"{project_name_caps}_z3_4_8_5"
#       inst_table_name = f"{project.name.upper()}_UNSAT_CORE_z3_4_8_5"
#       unsat_core_table_name = f"{project.name.upper()}_MIN_ASSERTS_z3_4_8_5"

#       print(original_table_name)
#       print(inst_table_name)
#       print(unsat_core_table_name)

#       num_original_queries = original_cur.execute(f"""
#           SELECT count(*) FROM {original_table_name} WHERE query_path like 'data%' """)
#       print("number of original queries: ", num_original_queries.fetchall())

#       num_inst_queries = unsat_cur.execute(f"""
#           SELECT count(*) FROM {inst_table_name} """)
#       print("number of inst queries: ", num_inst_queries.fetchall())

#       unsat_inst_queries = unsat_cur.execute(f"""
#           SELECT count(*) FROM {inst_table_name} WHERE result_code = 'unsat' """)
#       print("number of unsat inst queries: ", unsat_inst_queries.fetchall())

#       unsat_unsat_core_queries = unsat_cur.execute(f"""
#           SELECT count(*) FROM {unsat_core_table_name} WHERE result_code = 'unsat' """)
#       print("number of unsat unsat core queries: ", unsat_unsat_core_queries.fetchall())

#       if project.name != "s_komodo":
#           continue

        # loop over all unsat unsat core queries and find the corresponding original query
#       unsat_unsat_core_queries = unsat_cur.execute(f"""
#           SELECT query_path FROM {unsat_core_table_name} WHERE result_code = 'unsat' """)
#       unsat_unsat_core_queries = unsat_unsat_core_queries.fetchall()
#       print(unsat_unsat_core_queries)

        
#       for unsatcore_path in unsat_unsat_core_queries:
#           unsatcore_path = unsatcore_path[0]
#           query_name = unsatcore_path.split("/")[-1]
#           print(unsatcore_path)

#           original_query_path = f"/home/yizhou7/mariposa/data/{project.name}_clean/{query_name}"
#           print(original_query_path)
#           print(f"build data/unsat_pairs/original/{project_name}/{query_name} : move {original_query_path}")
#           print(f"build data/unsat_pairs/unsat_core/{project_name}/{query_name} : move {unsatcore_path}")

#           os.system(f"mkdir -p data/unsat_pairs/original/{project_name}")
#           os.system(f"mkdir -p data/unsat_pairs/unsat_core/{project_name}")
#           os.system(f"cp {original_query_path} data/unsat_pairs/original/{project_name}")
#           os.system(f"cp {unsatcore_path} data/unsat_pairs/unsat_core/{project_name}")
    
    # plot_paper_overall()
    # plot_paper_ext_cutoff()
    # plot_paper_pert_diff()
    # plot_paper_time_std()
    # plot_paper_time_scatter()

    # plot_appendix_ext_cutoff()
    # plot_appendix_pert_diff()
    # plot_appendix_time_std()
    # plot_appendix_time_scatter()
    # plot_appendix_sizes()
    # plot_appendix_srs()

    # cfg = D_FVBKV_CFG
    # plot_ext_cutoff(cfg)
    
    # project = ProjectConfig("core_benchmark_unstable", FrameworkName.DAFNY, Z3_4_12_1)
    # cfg = ExpConfig("core_benchmark_test", project, [Z3_4_12_1], "data/benchmarks.db")

    # r = Runner([cfg])

#   plot_size_reduction_graph()
#   plot_time_reduction_graph()
#   plot_time_reduction_graph_zoomed()
#   plot_size_vs_time_correlations()
#   plot_pie_chart()
#   plot_pie_chart_plotly()
    plot_size_vs_time_regression()
    plot_size_vs_time_regression_unsat_core()
=======
    multi_parser = subparsers.add_parser('multiple', help='multiple query mode. test an existing (preprocessed) project using the specified solver. the project is specified by a python expression that evaluates to a ProjectInfo object. ')
    multi_parser.add_argument("-p", "--project", required=True, help="the project name (from configs.json) to run mariposa on")
    multi_parser.add_argument("-e", "--experiment", required=True, help="the experiment configuration name (from configs.json)")

    for sp in [single_parser, multi_parser]:
        sp.add_argument("-s", "--solver", required=True, help="the solver name (from configs.json) to use")
        sp.add_argument("--analysis-only", default=False, action='store_true', help="do not perform experiments, only analyze existing data")
        sp.add_argument("--analyzer", default="default", help="the analyzer name (from configs.json) to use")

    preprocess_parser = subparsers.add_parser('preprocess', help='preprocess mode. (recursively) traverse the input directory and split all queries with ".smt2" file extension, the split queries will be stored under the output directory.')
    preprocess_parser.add_argument("--in-dir", required=True, help='the input directory with ".smt2" files')
    preprocess_parser.add_argument("--out-dir", required=True, help="the output directory to store preprocessed files, flattened and split")

    args = parser.parse_args()

    if args.sub_command == "preprocess":
        preprocess_mode(args)
    elif args.sub_command == "single":
        single_mode(args)
    elif args.sub_command == "multiple":
        multi_mode(args)
>>>>>>> b0816876
<|MERGE_RESOLUTION|>--- conflicted
+++ resolved
@@ -1,24 +1,6 @@
 from runner import *
 from db_utils import *
-<<<<<<< HEAD
-from analyzer import *
 # from bisect_utils import *
-
-def import_database(other_server):
-    other_db_path = "data/mariposa2.db"
-    os.system(f"rm {other_db_path}")
-    os.system(f"scp {other_server}:/home/yizhou7/mariposa/data/mariposa.db {other_db_path}")
-    import_tables(other_db_path)
-
-def clean_queries(cfg):
-    from clean_utils import clean_dfy_project
-    from clean_utils import clean_fs_project
-    clean_dfy_project(cfg, cfg.clean_dirs[Z3_4_11_2])
-
-def sample_projects(projects):
-    for proj in projects:
-        print(proj)
-=======
 # from analysis_utils import *
 import shutil
 from basic_utils import *
@@ -153,163 +135,20 @@
         exit_with_on_fail(result.returncode == 0, "[ERROR] query split failed")
     queries = list_smt2_files(args.out_dir)
     print(f'[INFO] generated {len(queries)} split queries under {args.out_dir}')
->>>>>>> b0816876
 
 # from datetime import datetime
 
-# def get_runtime():
-#     con, cur = get_cursor()
-#     total = 0
-#     for cfg in ALL_CFGS:
-#         for solver in cfg.samples:
-#             solver_table = cfg.qcfg.get_solver_ORIGINAL_CFGStable_name(solver)
-#             res = cur.execute(f"""
-#                 SELECT SUM(elapsed_milli)
-#                 FROM {solver_table}""")
-#             time = res.fetchone()[0] / 1000 / 3600
-#             # start, end = res.fetchone()
-#             # date from string 
-#             # start = datetime.strptime(start, '%Y-%m-%d %H:%M:%S')
-#             # end = datetime.strptime(end, '%Y-%m-%d %H:%M:%S')
-#             # diff = end - start
-#             # convert into hours
-#             total += time
-#             print(cfg.qcfg.name, solver, time)
-#     print(total)
-#             # diff = diff.total_seconds() / 3600
-#             # print(cfg.qcfg.name, solver, round(diff, 2))
-#         # print(solver_df["time"].mean())
-#     # solver_table = cfg.qcfg.get_solver_table_name(solver)
-
 if __name__ == '__main__':
-<<<<<<< HEAD
-    print("building mariposa...")
-    stdout, _, _ = subprocess_run("git rev-parse --abbrev-ref HEAD", 0)
-    # assert stdout == "master"
-    os.system("cargo build --release")
-=======
     parser = argparse.ArgumentParser(description="mariposa is a tool for testing SMT proof stability")
 
     subparsers = parser.add_subparsers(dest='sub_command', help="mode to run mariposa in")
 
     single_parser = subparsers.add_parser('single', help='single query mode. run mariposa on a single query with ".smt2" file extension, which will be split into multiple ".smt2" files based on check-sat(s), the split queries will be stored under the "gen/" directory and tested using the specified solver.')
->>>>>>> b0816876
 
     single_parser.add_argument("-q", "--query", required=True, help="the input query")
     single_parser.add_argument("--clear", default=False, action='store_true', help="clear past data from single mode experiments")
     single_parser.add_argument("-e", "--experiment", default="single", help="the experiment configuration name in configs.json")
 
-<<<<<<< HEAD
-
-    # get_runtime()
-    # entropy_test()
-    
-#   for unsat_core in UNSAT_CORE_CFGS:
-#       print(unsat_core.name)
-#       if unsat_core.name != "D_LVBKV_Z3_UNSAT_CORE":
-#           continue
-#       r = Runner([unsat_core], override=True, core=True)
-    
-#   for min_asserts in MIN_ASSERTS_CFGS:
-#       print(min_asserts.name)
-#       if min_asserts.name != "D_LVBKV_Z3_MIN_ASSERTS":
-#           continue
-#       r = Runner([min_asserts], override=True)
-
-#   print(f"""rule move
-#            command = cp $in $out
-#   """)
-
-#   ## create pairs of original and unsat core queries
-#   for project in PROJECTS:
-#       # query mariposa database for all unsat queries
-#       original_con, original_cur = get_cursor("data/mariposa.db")
-#       unsat_con, unsat_cur = get_cursor("data/unsat_core.db")
-#       project_name_caps = ""
-#       if "_z3" in project.name:
-#           project_name_caps = project.name[:-3].upper()
-#       else:
-#           project_name_caps = project.name.upper()
-#       project_name = project_name_caps.lower()
-#       original_table_name = f"{project_name_caps}_z3_4_8_5"
-#       inst_table_name = f"{project.name.upper()}_UNSAT_CORE_z3_4_8_5"
-#       unsat_core_table_name = f"{project.name.upper()}_MIN_ASSERTS_z3_4_8_5"
-
-#       print(original_table_name)
-#       print(inst_table_name)
-#       print(unsat_core_table_name)
-
-#       num_original_queries = original_cur.execute(f"""
-#           SELECT count(*) FROM {original_table_name} WHERE query_path like 'data%' """)
-#       print("number of original queries: ", num_original_queries.fetchall())
-
-#       num_inst_queries = unsat_cur.execute(f"""
-#           SELECT count(*) FROM {inst_table_name} """)
-#       print("number of inst queries: ", num_inst_queries.fetchall())
-
-#       unsat_inst_queries = unsat_cur.execute(f"""
-#           SELECT count(*) FROM {inst_table_name} WHERE result_code = 'unsat' """)
-#       print("number of unsat inst queries: ", unsat_inst_queries.fetchall())
-
-#       unsat_unsat_core_queries = unsat_cur.execute(f"""
-#           SELECT count(*) FROM {unsat_core_table_name} WHERE result_code = 'unsat' """)
-#       print("number of unsat unsat core queries: ", unsat_unsat_core_queries.fetchall())
-
-#       if project.name != "s_komodo":
-#           continue
-
-        # loop over all unsat unsat core queries and find the corresponding original query
-#       unsat_unsat_core_queries = unsat_cur.execute(f"""
-#           SELECT query_path FROM {unsat_core_table_name} WHERE result_code = 'unsat' """)
-#       unsat_unsat_core_queries = unsat_unsat_core_queries.fetchall()
-#       print(unsat_unsat_core_queries)
-
-        
-#       for unsatcore_path in unsat_unsat_core_queries:
-#           unsatcore_path = unsatcore_path[0]
-#           query_name = unsatcore_path.split("/")[-1]
-#           print(unsatcore_path)
-
-#           original_query_path = f"/home/yizhou7/mariposa/data/{project.name}_clean/{query_name}"
-#           print(original_query_path)
-#           print(f"build data/unsat_pairs/original/{project_name}/{query_name} : move {original_query_path}")
-#           print(f"build data/unsat_pairs/unsat_core/{project_name}/{query_name} : move {unsatcore_path}")
-
-#           os.system(f"mkdir -p data/unsat_pairs/original/{project_name}")
-#           os.system(f"mkdir -p data/unsat_pairs/unsat_core/{project_name}")
-#           os.system(f"cp {original_query_path} data/unsat_pairs/original/{project_name}")
-#           os.system(f"cp {unsatcore_path} data/unsat_pairs/unsat_core/{project_name}")
-    
-    # plot_paper_overall()
-    # plot_paper_ext_cutoff()
-    # plot_paper_pert_diff()
-    # plot_paper_time_std()
-    # plot_paper_time_scatter()
-
-    # plot_appendix_ext_cutoff()
-    # plot_appendix_pert_diff()
-    # plot_appendix_time_std()
-    # plot_appendix_time_scatter()
-    # plot_appendix_sizes()
-    # plot_appendix_srs()
-
-    # cfg = D_FVBKV_CFG
-    # plot_ext_cutoff(cfg)
-    
-    # project = ProjectConfig("core_benchmark_unstable", FrameworkName.DAFNY, Z3_4_12_1)
-    # cfg = ExpConfig("core_benchmark_test", project, [Z3_4_12_1], "data/benchmarks.db")
-
-    # r = Runner([cfg])
-
-#   plot_size_reduction_graph()
-#   plot_time_reduction_graph()
-#   plot_time_reduction_graph_zoomed()
-#   plot_size_vs_time_correlations()
-#   plot_pie_chart()
-#   plot_pie_chart_plotly()
-    plot_size_vs_time_regression()
-    plot_size_vs_time_regression_unsat_core()
-=======
     multi_parser = subparsers.add_parser('multiple', help='multiple query mode. test an existing (preprocessed) project using the specified solver. the project is specified by a python expression that evaluates to a ProjectInfo object. ')
     multi_parser.add_argument("-p", "--project", required=True, help="the project name (from configs.json) to run mariposa on")
     multi_parser.add_argument("-e", "--experiment", required=True, help="the experiment configuration name (from configs.json)")
@@ -330,5 +169,4 @@
     elif args.sub_command == "single":
         single_mode(args)
     elif args.sub_command == "multiple":
-        multi_mode(args)
->>>>>>> b0816876
+        multi_mode(args)