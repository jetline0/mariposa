from configs.projects import *
from configs.experiments import *
from runner import Runner, subprocess_run
from db_utils import *
from analyzer import *

def import_database(other_server):
    other_db_path = "data/mariposa2.db"
    os.system(f"rm {other_db_path}")
    os.system(f"scp {other_server}:/home/yizhou7/mariposa/data/mariposa.db {other_db_path}")
    import_tables(other_db_path)

def clean_queries(cfg):
    from clean_utils import clean_dfy_project
    from clean_utils import clean_fs_project
    clean_dfy_project(cfg, cfg.clean_dirs[Z3_4_11_2])

def send_project_queries(project, other_server):
    pass

def sample_projects(projects):
    for proj in projects:
        print(proj)

if __name__ == '__main__':
    print("building mariposa...")
    stdout, _, _ = subprocess_run("git rev-parse --abbrev-ref HEAD", 0)
    # assert stdout == "master"
    os.system("cargo build --release")

    print("checking scaling_governor...")
    stdout, _, _ = subprocess_run("cat /sys/devices/system/cpu/cpu*/cpufreq/scaling_governor | uniq", 0)
    assert stdout == "performance"

    # entropy_test()
    # create_benchmark()
    create_benchmark()
    # v_test()
    dump_all()

    # cfg = D_KOMODO_CFG
    # plot_ext_cutoff(cfg)
    # plot_time_std(cfg)
    # plot_pert_diff(cfg)
    # plot_sr_cdf(cfg)
    # plot_vbkv_ext_cutoff()

    # plot_pert_diff(D_LVBKV_CFG)
    # plot_pert_diff(D_FVBKV_CFG)
    # plot_pert_diff(FS_DICE_CFG)

    # plot_query_sizes(ALL_CFGS)
    # compare_vbkvs(D_LVBKV_CFG, D_FVBKV_CFG)

    # export_timeouts(D_LVBKV_CFG, Z3_4_12_1)

    # cfg = ExpConfig("FS_DICE", FS_DICE, [Z3_4_12_1], DB_PATH)
    
<<<<<<< HEAD
    for cfg in [D_KOMODO_CFG, D_LVBKV_CFG, D_FVBKV_CFG, FS_DICE_CFG]:
        summaries = load_solver_summaries(cfg, skip_unknowns=False)
        th = Thresholds("strict")
        th.timeout = 6e4
        categories1 = categorize_qeuries(summaries[Z3_4_8_5], th)
        categories2 = categorize_qeuries(summaries[Z3_4_8_8], th)

        stable_1 = categories1[Stablity.STABLE.value]
        stable_2 = categories2[Stablity.STABLE.value]

        unstable_1 = categories1[Stablity.RES_UNSTABLE]
        unstable_2 = categories2[Stablity.RES_UNSTABLE]
        
        # print(len(unstable_1.intersection(stable_2)))
        for i in stable_1.intersection(unstable_2):
            print(i)
        
        # diff = categories2[Stablity.RES_UNSTABLE.value] - categories1[Stablity.RES_UNSTABLE.value]
        # diff2 = categories1[Stablity.RES_UNSTABLE.value] - categories2[Stablity.RES_UNSTABLE.value]
        # print(len(diff), len(diff2))
=======
    # for cfg in [D_KOMODO_CFG, D_LVBKV_CFG, D_FVBKV_CFG, FS_DICE_CFG]:
    #     summaries = load_solver_summaries(cfg, skip_unknowns=False)
    #     classifier = Classifier("z_test")
    #     classifier.timeout = 6e4
    #     categories1 = categorize_queries(summaries[Z3_4_8_5], classifier)
    #     categories2 = categorize_queries(summaries[Z3_4_8_8], classifier)
    #     diff = categories1[Stablity.STABLE.value].intersection(categories2[Stablity.UNSTABLE.value])
    #     for q in diff :
    #         print(q)
>>>>>>> 22750f7a

    # for cfg in tqdm(ALL_CFGS):
    #     do_stuff(cfg)

    # plot_ext_cutoff(D_LVBKV_CFG)
    # import_database("s1905")

    # extend_solver_summary_table(D_LVBKV_CFG, D_LVBKV_TO_CFG, Z3_4_12_1)
    # build_solver_summary_table(S_CERTIKOS_CFG, Z3_4_12_1)<|MERGE_RESOLUTION|>--- conflicted
+++ resolved
@@ -56,38 +56,36 @@
 
     # cfg = ExpConfig("FS_DICE", FS_DICE, [Z3_4_12_1], DB_PATH)
     
-<<<<<<< HEAD
+    # for cfg in [D_KOMODO_CFG, D_LVBKV_CFG, D_FVBKV_CFG, FS_DICE_CFG]:
+    #     summaries = load_solver_summaries(cfg, skip_unknowns=False)
+    #     th = Thresholds("strict")
+    #     th.timeout = 6e4
+    #     categories1 = categorize_qeuries(summaries[Z3_4_8_5], th)
+    #     categories2 = categorize_qeuries(summaries[Z3_4_8_8], th)
+
+    #     stable_1 = categories1[Stablity.STABLE.value]
+    #     stable_2 = categories2[Stablity.STABLE.value]
+
+    #     unstable_1 = categories1[Stablity.RES_UNSTABLE]
+    #     unstable_2 = categories2[Stablity.RES_UNSTABLE]
+        
+    #     # print(len(unstable_1.intersection(stable_2)))
+    #     for i in stable_1.intersection(unstable_2):
+    #         print(i)
+        
+    # diff = categories2[Stablity.RES_UNSTABLE.value] - categories1[Stablity.RES_UNSTABLE.value]
+    # diff2 = categories1[Stablity.RES_UNSTABLE.value] - categories2[Stablity.RES_UNSTABLE.value]
+        # print(len(diff), len(diff2))
+
     for cfg in [D_KOMODO_CFG, D_LVBKV_CFG, D_FVBKV_CFG, FS_DICE_CFG]:
         summaries = load_solver_summaries(cfg, skip_unknowns=False)
-        th = Thresholds("strict")
-        th.timeout = 6e4
-        categories1 = categorize_qeuries(summaries[Z3_4_8_5], th)
-        categories2 = categorize_qeuries(summaries[Z3_4_8_8], th)
-
-        stable_1 = categories1[Stablity.STABLE.value]
-        stable_2 = categories2[Stablity.STABLE.value]
-
-        unstable_1 = categories1[Stablity.RES_UNSTABLE]
-        unstable_2 = categories2[Stablity.RES_UNSTABLE]
-        
-        # print(len(unstable_1.intersection(stable_2)))
-        for i in stable_1.intersection(unstable_2):
-            print(i)
-        
-        # diff = categories2[Stablity.RES_UNSTABLE.value] - categories1[Stablity.RES_UNSTABLE.value]
-        # diff2 = categories1[Stablity.RES_UNSTABLE.value] - categories2[Stablity.RES_UNSTABLE.value]
-        # print(len(diff), len(diff2))
-=======
-    # for cfg in [D_KOMODO_CFG, D_LVBKV_CFG, D_FVBKV_CFG, FS_DICE_CFG]:
-    #     summaries = load_solver_summaries(cfg, skip_unknowns=False)
-    #     classifier = Classifier("z_test")
-    #     classifier.timeout = 6e4
-    #     categories1 = categorize_queries(summaries[Z3_4_8_5], classifier)
-    #     categories2 = categorize_queries(summaries[Z3_4_8_8], classifier)
-    #     diff = categories1[Stablity.STABLE.value].intersection(categories2[Stablity.UNSTABLE.value])
-    #     for q in diff :
-    #         print(q)
->>>>>>> 22750f7a
+        classifier = Classifier("z_test")
+        classifier.timeout = 6e4
+        categories1 = categorize_queries(summaries[Z3_4_8_5], classifier)
+        categories2 = categorize_queries(summaries[Z3_4_8_8], classifier)
+        diff = categories1[Stablity.STABLE.value].intersection(categories2[Stablity.UNSTABLE.value])
+        for q in diff :
+            print(q)
 
     # for cfg in tqdm(ALL_CFGS):
     #     do_stuff(cfg)
