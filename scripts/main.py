from configs.projects import *
from configs.experiments import *
from runner import Runner, subprocess_run
from db_utils import *
from analyzer import *

def import_database(other_server):
    other_db_path = "data/mariposa2.db"
    os.system(f"rm {other_db_path}")
    os.system(f"scp {other_server}:/home/yizhou7/mariposa/data/mariposa.db {other_db_path}")
    import_tables(other_db_path)

def clean_queries(cfg):
    from clean_utils import clean_dfy_project
    from clean_utils import clean_fs_project
    clean_dfy_project(cfg, cfg.clean_dirs[Z3_4_11_2])

def send_project_queries(project, other_server):
    pass

def sample_projects(projects):
    for proj in projects:
        print(proj)

if __name__ == '__main__':
    print("building mariposa...")
    stdout, _, _ = subprocess_run("git rev-parse --abbrev-ref HEAD", 0)
    assert stdout == "master"
    os.system("cargo build --release")

    print("checking scaling_governor...")
    stdout, _, _ = subprocess_run("cat /sys/devices/system/cpu/cpu*/cpufreq/scaling_governor | uniq", 0)
    assert stdout == "performance"

<<<<<<< HEAD
    # entropy_test()
    # create_benchmark()
=======
    create_benchmark()
>>>>>>> 897b6664
    # v_test()
    dump_all()

    # cfg = D_KOMODO_CFG
    # plot_ext_cutoff(cfg)
    # plot_time_std(cfg)
    # plot_pert_diff(cfg)
    # plot_sr_cdf(cfg)
    # plot_vbkv_ext_cutoff()

    # plot_pert_diff(D_LVBKV_CFG)
    # plot_pert_diff(D_FVBKV_CFG)
    # plot_pert_diff(FS_DICE_CFG)

    # plot_query_sizes(ALL_CFGS)
    # compare_vbkvs(D_LVBKV_CFG, D_FVBKV_CFG)

    # export_timeouts(D_LVBKV_CFG, Z3_4_12_1)

    # cfg = ExpConfig("FS_DICE", FS_DICE, [Z3_4_12_1], DB_PATH)
    
    # for cfg in [D_KOMODO_CFG, D_LVBKV_CFG, D_FVBKV_CFG, FS_DICE_CFG]:
    #     summaries = load_solver_summaries(cfg, skip_unknowns=False)
    #     classifier = Classifier("z_test")
    #     classifier.timeout = 6e4
    #     categories1 = categorize_queries(summaries[Z3_4_8_5], classifier)
    #     categories2 = categorize_queries(summaries[Z3_4_8_8], classifier)
    #     diff = categories1[Stablity.STABLE.value].intersection(categories2[Stablity.UNSTABLE.value])
    #     for q in diff :
    #         print(q)

    # for cfg in tqdm(ALL_CFGS):
    #     do_stuff(cfg)

    # plot_ext_cutoff(D_LVBKV_CFG)
    # import_database("s1905")

    # extend_solver_summary_table(D_LVBKV_CFG, D_LVBKV_TO_CFG, Z3_4_12_1)
    # build_solver_summary_table(S_CERTIKOS_CFG, Z3_4_12_1)<|MERGE_RESOLUTION|>--- conflicted
+++ resolved
@@ -32,12 +32,9 @@
     stdout, _, _ = subprocess_run("cat /sys/devices/system/cpu/cpu*/cpufreq/scaling_governor | uniq", 0)
     assert stdout == "performance"
 
-<<<<<<< HEAD
     # entropy_test()
     # create_benchmark()
-=======
     create_benchmark()
->>>>>>> 897b6664
     # v_test()
     dump_all()
 
