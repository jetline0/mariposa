--- conflicted
+++ resolved
@@ -1,22 +1,11 @@
-<<<<<<< HEAD
-use std::collections::{BTreeMap, HashSet};
-use std::fs::File;
-use std::io::{BufReader, BufWriter, Write, stdout};
-=======
->>>>>>> eda8627b
 use rand::seq::SliceRandom;
 use rand::SeedableRng;
 use rand_chacha::ChaCha8Rng;
 use rustop::opts;
-<<<<<<< HEAD
-use std::mem;
-use std::io::BufRead;
-=======
 use smt2parser::{concrete, renaming, visitors, CommandStream};
-use std::collections::BTreeMap;
+use std::collections::{BTreeMap, HashSet};
 use std::fs::File;
 use std::io::{stdout, BufRead, BufReader, BufWriter, Write};
->>>>>>> eda8627b
 
 const DEFAULT_SEED: u64 = 1234567890;
 
@@ -265,7 +254,7 @@
         let new_name = "unsat-cores-dump-name-".to_owned() + &ct.to_string();
         let attributes = vec![(concrete::Keyword("named".to_owned()), visitors::AttributeValue::Symbol(concrete::Symbol(new_name)))];
         let mut temp = concrete::Term::Constant(concrete::Constant::String("".to_string()));
-        mem::swap(term, &mut temp);
+        std::mem::swap(term, &mut temp);
         *term = concrete::Term::Attributes { term: Box::new(temp), attributes };
     }
 }
@@ -417,14 +406,10 @@
         desc: "seed for randomness";
         opt chop:bool=false,
             desc: "split the input file into multiple files based on check-sats";
-<<<<<<< HEAD
         opt core_file:Option<String>,
             desc: "file containing unsat cores";
-    }.parse_or_exit();
-=======
     }
     .parse_or_exit();
->>>>>>> eda8627b
 
     let in_file_path = args.in_file_path;
 
@@ -456,7 +441,6 @@
         manager.dump(&format!("(set-option :sat.random_seed {sat_seed})\n"));
     } else if args.mutation == "lower_shuffle" {
         commands = lower_shuffle_asserts(commands, manager.seed);
-<<<<<<< HEAD
     } else if args.mutation == "unsat-core" {
             name_asserts(&mut commands);
     } else if args.mutation == "minimize-query" {
@@ -470,8 +454,5 @@
         clean_names(&mut commands);
     }
 
-=======
-    }
->>>>>>> eda8627b
     manager.dump_non_info_commands(&commands);
 }