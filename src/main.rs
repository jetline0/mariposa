--- conflicted
+++ resolved
@@ -131,11 +131,7 @@
     }
 }
 
-<<<<<<< HEAD
 fn split_commands(commands: &mut Vec<concrete::Command>, out_file_path: &String) -> usize {
-=======
-fn split_commands(commands: &mut Vec<concrete::Command>, in_file_path: String, out_dir: String) {
->>>>>>> 1e1e63ab
     // remove target commands
     remove_target_cmds(commands);
     let mut depth = 0;
@@ -143,19 +139,8 @@
     stack.push(Vec::new());
     let mut splits = 0;
 
-<<<<<<< HEAD
     let out_file_pre = out_file_path.strip_suffix(".smt2").unwrap();
     // print!("{}", &out_file_pre);
-=======
-    let file_name = in_file_path.split("/").last().unwrap();
-    // make sure out_dir ends with a slash
-    let out_dir = if out_dir.ends_with("/") { out_dir } else { out_dir + "/" };
-    // remove .smt2 suffix if it exists
-    let out_file_name = match file_name.strip_suffix(".smt2") {
-        Some(s) => out_dir + s,
-        None => out_dir + file_name,
-    };
->>>>>>> 1e1e63ab
 
     for command in commands {
         if let concrete::Command::Push{ level:_ } = command {
@@ -227,28 +212,14 @@
         desc: "seed for randomness";
         opt chop:bool=false,
             desc: "split the input file into multiple files based on check-sats";
-        opt split_dir:Option<String>,
-            desc: "directory to put split files in";
     }.parse_or_exit();
 
     let in_file_path = args.in_file_path;
     let mut commands :Vec<concrete::Command> = parse_commands_from_file(&in_file_path);
 
-<<<<<<< HEAD
     if args.chop {
         if args.mutation != "none" {
             panic!("[ERROR] chop and mutate are incompatible");
-=======
-        if args.split && args.perturbation != "none" {
-            panic!("split and perturbation are incompatible");
-        } else if args.split {
-            split_commands(&mut commands, infilepath, args.split_dir.unwrap_or_default());
-            return;
-        } 
-            
-        if args.perturbation == "none"{
-//          return; 
->>>>>>> 1e1e63ab
         }
         if (&args.out_file_path).is_none() {
             panic!("[ERROR] chop requires an output file path");
